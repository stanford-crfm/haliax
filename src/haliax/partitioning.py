import contextlib
import functools
import threading
import typing
from math import prod
from typing import Mapping, Optional, Sequence, TypeVar, Union

import equinox as eqx
import jax
from equinox.compile_utils import compile_cache, get_fun_names, hashable_combine, hashable_partition
from jax._src.sharding_impls import AUTO
from jax.experimental.pjit import pjit
from jax.lax import with_sharding_constraint
from jax.sharding import Mesh, NamedSharding, PartitionSpec, SingleDeviceSharding
from jaxtyping import PyTree

from .core import NamedArray
from .jax_utils import filter_eval_shape, is_jax_array_like
from .types import Axis, AxisSelection, AxisSelector
from .util import StringHolderEnum, ensure_tuple, is_named_array


LogicalAxisName = str
PhysicalAxis = str
PhysicalAxisSpec = Union[PhysicalAxis, Sequence[PhysicalAxis]]
ResourceMapping = Mapping[LogicalAxisName, PhysicalAxisSpec]
"""Mapping from logical axis names to physical axis names"""


class ResourceAxis(StringHolderEnum):
    """Standard names for physical axes"""

    MODEL = "model"
    DATA = "data"


class _ResourceMappingHolder:
    """Global resource mapping, used with a context manager to give dynamic scoping to resource mappings"""

    def __init__(self):
        self.thread_data = threading.local()
        self.thread_data.resource_mapping = None


_mapping_holder = _ResourceMappingHolder()


@contextlib.contextmanager
def axis_mapping(mapping: ResourceMapping, *, merge: bool = False, **kwargs):
    """Context manager for setting the global resource mapping"""
    mapping = dict(mapping)

    old_mapping = _mapping_holder.thread_data.resource_mapping
    if merge:
        mapping.update(old_mapping or {})

    if len(kwargs):
        mapping.update(kwargs)

    _mapping_holder.thread_data.resource_mapping = mapping
    try:
        yield
    finally:
        _mapping_holder.thread_data.resource_mapping = old_mapping


T = TypeVar("T", bound=PyTree)


def auto_sharded(x: T, mesh: Optional[Mesh] = None) -> T:
    """
    Shard a PyTree using the global axis mapping. NamedArrays in the PyTree are sharded using the axis mapping
     and the names in the tree.

    If there is no axis mapping, the global axis mapping, this function is a no-op.
    """
    mapping = _mapping_holder.thread_data.resource_mapping

    if mapping is None:
        return x

    return shard_with_axis_mapping(x, mapping, mesh)


def shard_with_axis_mapping(x: T, mapping: ResourceMapping, mesh: Optional[Mesh] = None) -> T:
    """
    Shard a PyTree using the provided axis mapping. NamedArrays in the PyTree are sharded using the axis mapping.
    Other arrays are not sharded (unless they're already sharded).

    Inside of a jit context, this method grounds out in calls to `with_sharding_constraint`. Outside of a jit
    context, this method grounds out in either device_put or make_array_from_callback, depending on whether the
    resulting sharding spans more than one host.
    """

    def _do_device_put(x):
        if not is_named_array(x):
            return x

        if _is_jit_tracer(x.array):
            pspec = pspec_for_axis(x.axes, mapping)
            return with_sharding_constraint(x, pspec)
        else:
            raw_x = x.array
            current_sharding = raw_x.sharding

            desired_sharding = infer_resource_partitions(
                x, mapping, mesh=mesh, preserve_existing_shardings=False
            ).array

            if current_sharding.is_equivalent_to(desired_sharding, ndim=raw_x.ndim):
                return x
            elif desired_sharding.is_fully_addressable:
                raw_x = jax.device_put(raw_x, desired_sharding)
                return NamedArray(raw_x, x.axes)
            else:
                # if the sharding is not fully addressable, we can't use device_put, so we use this hacky workaround.
                # TODO: we lose "src" information, but i think that's only for autodiff, and this isn't an autodiff
                # context, I think?
                shape = raw_x.shape
                raw_x = jax.make_array_from_callback(shape, desired_sharding, lambda index: raw_x[index])
                return NamedArray(raw_x, x.axes)

    return jax.tree_util.tree_map(_do_device_put, x, is_leaf=is_named_array)


def infer_resource_partitions(
    tree: PyTree,
    resource_mapping: Optional[ResourceMapping] = None,
    preserve_existing_shardings: bool = True,
    use_auto_sharding: bool = True,
    mesh: Optional[Mesh] = None,
) -> PyTree:
    """
    Infer the sharding for a module, to be used with named_jit.
    The basic idea is to tree all NamedArrays as leaves for the purposes of this function,
    and to create NamedShardings from those names plus the resource_mapping.
    If preserve_existing_shardings is True, then NamedArrays that are already sharded are left alone.

    If resource_mapping is not provided, this function attempts to use the global resource mapping.

    If use_auto_sharding is True, then we use the new experimental AUTO-sharding feature, which is not yet
    fully supported by JAX. If it is False, then we will guess fully replicated for any unnamed arrays that
    don't have a sharding.
    """
    if resource_mapping is None:
        resource_mapping = _mapping_holder.thread_data.resource_mapping

    if resource_mapping is None:
        raise ValueError("No resource mapping found")

    mesh = mesh or _get_mesh()

    def _auto_array_sharding(node):
        if hasattr(node, "sharding"):
            return node.sharding
        else:
            return None

    def partition_spec(node: typing.Any):
        if isinstance(node, NamedArray):
            if preserve_existing_shardings:
                current_sharding = _auto_array_sharding(node)
            else:
                current_sharding = None

            if current_sharding is not None:
                return NamedArray(current_sharding, node.axes)  # type: ignore
            else:
                sharding = NamedSharding(mesh, pspec_for_axis(node.axes, resource_mapping))
                return NamedArray(sharding, node.axes)  # type: ignore
        else:
            sharding = _auto_array_sharding(node)
            # TODO: these are usually replicated. Is there a better way to tell?
            if isinstance(sharding, SingleDeviceSharding):
                return NamedSharding(mesh, PartitionSpec(None))
            elif sharding is not None:
                return sharding
            elif node.shape == ():
                return NamedSharding(mesh, PartitionSpec())
            elif use_auto_sharding:
                # TODO: auto doesn't seem to really work reliably yet
                #     compat between 0.4.10 and 0.4.11
                if isinstance(AUTO, typing.Callable):  # type: ignore
                    return AUTO(mesh)
                else:
                    return AUTO
            return NamedSharding(mesh, PartitionSpec(None))

    return jax.tree_util.tree_map(partition_spec, tree, is_leaf=is_named_array)


def named_jit(
    fn=None,
    axis_resources: Optional[ResourceMapping] = None,
    *,
    in_axis_resources: Optional[ResourceMapping] = None,
    out_axis_resources: Optional[ResourceMapping] = None,
    donate_args: Optional[PyTree] = None,
    donate_kwargs: Optional[PyTree] = None,
    **pjit_args,
):
    """
    A version of pjit that uses NamedArrays and the provided resource mapping to infer the resource partitions.

    If no resource mapping is provided, this function attempts to use the global resource mapping.
    axis_resources will be used for a context-specific resource mapping. In addition, if in_axis_resources is not
    provided, the arguments' own (pre-existing) shardings will be used as the in_axis_resources.
    If out_axis_resources is not provided, axis_resources will be used as the out_axis_resources.

    :param fn: The function to be jit'd
    :param axis_resources: A mapping from logical axis names to physical axis names
<<<<<<< HEAD
    :param in_axis_resources: A mapping from logical axis names to physical axis names for arguments, defaults to axis_resources
=======
    :param in_axis_resources: A mapping from logical axis names to physical axis names for arguments. If not passed, it uses the arguments' own shardings
>>>>>>> 19a39b7b
    :param out_axis_resources: A mapping from logical axis names to physical axis names for the result, defaults to axis_resources
    :param donate_args: A PyTree of booleans or function leaf->bool, indicating whether to donate arguments to the
     computation
    :param donate_kwargs: A PyTree of booleans or function leaf->bool, indicating whether to donate keyword arguments to
        the computation
    """

    if fn is None:
        return functools.partial(
            named_jit,
            axis_resources=axis_resources,
            in_axis_resources=in_axis_resources,
            out_axis_resources=out_axis_resources,
            donate_args=donate_args,
            donate_kwargs=donate_kwargs,
            **pjit_args,
        )

    @functools.wraps(fn)
    def f(*args, **kwargs):
        nonlocal axis_resources, in_axis_resources, out_axis_resources, donate_args, donate_kwargs

        if axis_resources is None:
            axis_resources = _mapping_holder.thread_data.resource_mapping

        if out_axis_resources is None:
            out_axis_resources = axis_resources

        dynamic_fun, static_fun = hashable_partition(fn, is_jax_array_like)

        dynamic_argspec, static_argspec = hashable_partition((args, kwargs), is_jax_array_like)
        dynamic = (dynamic_fun, dynamic_argspec)

        if donate_args is not None or donate_kwargs is not None:
            if donate_args is None:
                dargs = (False,) * len(args)
            elif isinstance(donate_args, bool):
                dargs = (donate_args,) * len(args)
            elif not isinstance(donate_args, tuple):
                dargs = tuple(donate_args)
            else:
                dargs = donate_args

            if len(dargs) != len(args):
                raise ValueError(f"Expected {len(args)} donate_args, got {len(dargs)}")

            dkwargs = donate_kwargs or {k: False for k in kwargs}
            dkwargs = {k: dkwargs.get(k, False) for k in kwargs}
            dynamic_donated, dynamic_reserved = eqx.partition(dynamic, (False, (dargs, dkwargs)))
        else:
            dynamic_donated = jax.tree_util.tree_map(lambda _: None, dynamic)
            dynamic_reserved = dynamic

        static = (static_fun, static_argspec)

        output_shape = _cached_filter_eval_shape(fn, *args, **kwargs)
        # TODO: with new jax.Array I shouldn't have to specify shardings, but I do for now
        #  https://github.com/google/jax/issues/15600
        # we don't really need in_shardings though
        my_pjit_args = dict(**pjit_args)

        if in_axis_resources is not None or axis_resources is not None:
            if in_axis_resources is None:
                in_axis_resources = axis_resources
            in_resources = infer_resource_partitions(
                (dynamic_donated, dynamic_reserved),
                in_axis_resources,
                preserve_existing_shardings=in_axis_resources is None,
            )
            my_pjit_args["in_shardings"] = in_resources

        if out_axis_resources is not None:
            # TODO: when AUTO is fixed (or eval_shape can give shardings), use it here
            out_resources = infer_resource_partitions(output_shape, out_axis_resources, use_auto_sharding=False)
            my_pjit_args["out_shardings"] = out_resources

        if axis_resources is not None:
            cmanager = axis_mapping(axis_resources)
        else:
            cmanager = contextlib.nullcontext()

        with cmanager:
            cached_pjitted_fun = _named_pjit_cache(get_fun_names(fn), **my_pjit_args)
            return cached_pjitted_fun(dynamic_donated, dynamic_reserved, static)

    return f


# This is more or less copy-pasted from Equinox's similar functions (pmap, vmap, etc), but
# it's not really explained there so we'll explain it here.
# Many jax functions work by compiling functions to XLA. The compilation process is expensive,
# so we want to cache the compiled functions. However, the compiled functions are tied to the
# "static" arguments to the functions. This is particularly important for a library like Equinox,
# which Haliax is built on top of, because Equinox uses pytrees extensively for modules, and mixes "static"
# configuration with "dynamic" data.
# Thus we need to carefully partition the arguments to the function into "static" and "dynamic" arguments,
# and cache our compiled functions based on the static arguments.
# In Equinox conceptually there are three types of "arguments": positional, named, and the function itself.
# All of these are pytrees, and we need to partition them into static and dynamic arguments.
# Inside the function, we then combine the arguments into a single pytree, and pass that to the original function.
# With pjit we also have "donated" arguments, which are arguments that we promise not to use after the function
# returns. This is useful for conserving memory, but we also have to splice them back in.
# Also recall that a "pytree" can split into leaves and a "treedef", which can then be reconstructed.
@compile_cache
def _named_pjit_cache(fun_names, **jitkwargs):
    def fun_wrapped(dynamic_donated, dynamic_reserved, static):
        dynamic = eqx.combine(dynamic_donated, dynamic_reserved)
        dynamic_fun, dynamic_spec = dynamic
        static_fun, static_spec = static

        fun = hashable_combine(dynamic_fun, static_fun)
        args, kwargs = hashable_combine(dynamic_spec, static_spec)
        out = fun(*args, **kwargs)
        return out

    fun_name, fun_qualname = fun_names
    fun_wrapped.__name__ = fun_name
    fun_wrapped.__qualname__ = fun_qualname

    # TODO: jit should work here, but there's a weird error. see if it goes away on its own
    return pjit(fun_wrapped, donate_argnums=0, static_argnums=2, **jitkwargs)


_eval_shape_cache = {}


def _cached_filter_eval_shape(fun, *args, **kwargs):
    """
    eval_shape is surprisingly expensive, so we cache it. We use this for named_pjit for evaluating resource partitions
    of the output.
    """
    dynamic, static = hashable_partition((fun, args, kwargs), is_jax_array_like)
    if static not in _eval_shape_cache:
        _eval_shape_cache[static] = filter_eval_shape(fun, *args, **kwargs)

    return _eval_shape_cache[static]


def physical_axis_name(axis: AxisSelector, mapping: Optional[ResourceMapping] = None) -> Optional[PhysicalAxisSpec]:
    """Get the physical axis name for a logical axis from the mapping. Returns none if the axis is not mapped."""
    mapping = mapping or _mapping_holder.thread_data.resource_mapping
    if mapping is None:
        return None
    elif isinstance(axis, str):
        return mapping.get(axis, None)
    else:
        return mapping.get(axis.name, None)


def physical_axis_size(axis: AxisSelector, mapping: Optional[ResourceMapping] = None) -> Optional[int]:
    """Get the physical axis size for a logical axis. This is the product of the size of all physical axes
    that this logical axis is mapped to."""
    # TODO: shouldn't be accessing this internal api, but...
    from jax.experimental.maps import thread_resources

    try:
        mesh_shape = thread_resources.env.shape
    except AttributeError:
        raise ValueError("No resource mapping found")

    name: Union[None, str, Sequence[str]] = physical_axis_name(axis, mapping)
    if name is None:
        return None
    elif isinstance(name, str):
        name = (name,)

    return prod([mesh_shape[n] for n in name])


def pspec_for_axis(axis: AxisSelection, mapping: Optional[ResourceMapping] = None) -> PartitionSpec:
    """Get the PartitionSpec for a single axis"""
    axis = ensure_tuple(axis)
    return PartitionSpec(*(physical_axis_name(a, mapping) for a in axis))


def round_axis_for_partitioning(axis: Axis, mapping: Optional[ResourceMapping] = None) -> Axis:
    """Round an axis so that it's divisible by the size of the partition it's on"""
    size = physical_axis_size(axis, mapping)
    if size is None:
        return axis
    else:
        new_size = (axis.size + size - 1) // size * size
        return Axis(axis.name, new_size)


def _get_mesh():
    from jax.experimental.maps import thread_resources

    return thread_resources.env.physical_mesh


def _is_jit_tracer(x) -> bool:
    if isinstance(x, NamedArray):
        x = x.array
    return isinstance(x, jax.core.Tracer)


__all__ = [
    "LogicalAxisName",
    "PhysicalAxis",
    "PhysicalAxisSpec",
    "ResourceAxis",
    "ResourceMapping",
    "axis_mapping",
    "auto_sharded",
    "infer_resource_partitions",
    "named_jit",
    "physical_axis_name",
    "pspec_for_axis",
    "round_axis_for_partitioning",
]<|MERGE_RESOLUTION|>--- conflicted
+++ resolved
@@ -209,11 +209,7 @@
 
     :param fn: The function to be jit'd
     :param axis_resources: A mapping from logical axis names to physical axis names
-<<<<<<< HEAD
-    :param in_axis_resources: A mapping from logical axis names to physical axis names for arguments, defaults to axis_resources
-=======
     :param in_axis_resources: A mapping from logical axis names to physical axis names for arguments. If not passed, it uses the arguments' own shardings
->>>>>>> 19a39b7b
     :param out_axis_resources: A mapping from logical axis names to physical axis names for the result, defaults to axis_resources
     :param donate_args: A PyTree of booleans or function leaf->bool, indicating whether to donate arguments to the
      computation
