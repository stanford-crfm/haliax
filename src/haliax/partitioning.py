--- conflicted
+++ resolved
@@ -48,12 +48,7 @@
 from .tree_util import hashable_combine, hashable_partition
 from .util import StringHolderEnum
 
-<<<<<<< HEAD
-
-PhysicalAxisSpec = str | Sequence[str]
-=======
 PhysicalAxisSpec = Union[(str), Sequence[str]]
->>>>>>> f302d29f
 ResourceMapping = Mapping[(str), PhysicalAxisSpec]
 """Mapping from logical axis names to physical axis names"""
 
@@ -437,16 +432,9 @@
     donate_kwargs: PyTree | None = None,
     # args from jit
     keep_unused: bool = False,
-<<<<<<< HEAD
-    backend: str | None = None,
-    inline: bool | None = None,
-) -> WrappedCallable[Args, R]:
-    ...
-=======
     backend: Optional[str] = None,
     inline: Optional[bool] = None,
 ) -> WrappedCallable[Args, R]: ...
->>>>>>> f302d29f
 
 
 @typing.overload
@@ -459,16 +447,9 @@
     donate_kwargs: PyTree | None = None,
     # args from jit
     keep_unused: bool = False,
-<<<<<<< HEAD
-    backend: str | None = None,
-    inline: bool | None = None,
-) -> typing.Callable[[Callable[Args, R]], WrappedCallable[Args, R]]:
-    ...
-=======
     backend: Optional[str] = None,
     inline: Optional[bool] = None,
 ) -> typing.Callable[[Callable[Args, R]], WrappedCallable[Args, R]]: ...
->>>>>>> f302d29f
 
 
 def named_jit(
