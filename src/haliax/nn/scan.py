--- conflicted
+++ resolved
@@ -70,6 +70,7 @@
         the arguments to the module's init method. Any NamedArrays in the arguments will be sliced along the
         Block axis (if it exists). JAX arrays will be sliced along the first axis.
         """
+        del prevent_cse  # not needed, but kept for compat with Stacked
 
         @functools.wraps(module)
         def fn(*args, **kwargs):
@@ -179,11 +180,7 @@
 
     @classmethod
     def init(
-<<<<<<< HEAD
         cls, Block: Axis, module: Type[M], *, gradient_checkpointing: bool = False, prevent_cse: bool = False
-=======
-        Block: Axis, module: Type[M], *, gradient_checkpointing: bool = False, prevent_cse: bool = False
->>>>>>> f1be33d5
     ) -> ModuleInit["Stacked[M]"]:
         """
         Initialize a Stacked module. This method is curried: you can pass in the Block and module, and it will return
