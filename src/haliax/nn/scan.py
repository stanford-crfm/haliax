import dataclasses
import functools
import re
import warnings
from typing import Any, Callable, Dict, Generic, Optional, Protocol, Sequence, Type, TypeVar, cast, overload, ParamSpec

import equinox as eqx
import jax
from jax import numpy as jnp

import haliax
import haliax.util
from haliax.jax_utils import tree_checkpoint_name
from haliax.util import is_jax_or_hax_array_like

from .._src.scan import ScanCheckpointPolicy, ScanCheckpointSpec
from .._src.state_dict import ModuleWithStateDictSerialization, StateDict, with_prefix
from ..axis import Axis


M = TypeVar("M", bound=eqx.Module)
M_co = TypeVar("M_co", bound=eqx.Module, covariant=True)
M_contra = TypeVar("M_contra", bound=eqx.Module, contravariant=True)
S = TypeVar("S", bound=eqx.Module)
T = TypeVar("T")
CarryT = TypeVar("CarryT")
OutputT_co = TypeVar("OutputT_co", covariant=True)
P = ParamSpec("P")

class FoldFunction(Protocol[M_contra, CarryT]):
    def __call__(self, module: M_contra, carry: CarryT) -> CarryT:
        ...


class ScanFunction(Protocol[M_contra, CarryT, OutputT_co]):
    def __call__(self, module: M_contra, carry: CarryT) -> tuple[CarryT, OutputT_co]:
        ...


class ModuleInit(Protocol[M_co]):
    def __call__(self, *args, **kwargs) -> M_co:
        ...


class BlockFoldable(Protocol[M]):
    """
    A superclass for [haliax.nn.Stacked][] and [haliax.nn.BlockSeq][] that exposes the fold and scan methods, as
    well as a few other methods that are useful for these modules.

    This is a protocol, so you can use it as a type hint for a function that takes a Stacked or BlockSeq.
    Equinox modules can't directly inherit from Protocols, but you can use it as a type hint.
    """

    Block: Axis

    @classmethod
    def init(
        cls: Type[S],
        Block: Axis,
        module: Type[M],
        *,
        gradient_checkpointing: ScanCheckpointSpec = False,
        prevent_cse: bool = False,
    ) -> ModuleInit[S]:
        ...

    def scan(self, init: T, *extra_args, **extra_kwargs):
        ...

    def fold(self, init: T, *args, **kwargs) -> T:
        ...

    def unstacked(self) -> Sequence[M]:
        """
        Returns the unstacked version of this module. This is useful for logging or saving checkpoints.

        """
        ...


class BlockSeq(ModuleWithStateDictSerialization, Generic[M]):
    """
    A "BlockSeq" wraps another module and produces a "sequential" version of it, where an input is applied
    to each instance of the sequential module in sequence. This is useful for e.g. transformers
    where you have multiple instances of the same transformer block and the input is applied in a fold/for loop
    in sequence.

    It's similar in spirit to an [equinox.nn.Sequential][]. Unlike [equinox.nn.Sequential][], BlockSeq does not need to be
    homogeneous (though the init method assumes that it is).
    """

    blocks: Sequence[M]
    Block: Axis = eqx.static_field()
    gradient_checkpointing: ScanCheckpointPolicy = eqx.static_field()

    @classmethod
    def init(
        cls: Type[S],
        Block: Axis,
        module: Type[M],
        *,
        gradient_checkpointing: ScanCheckpointSpec = False,
        prevent_cse: bool | None = None,
    ) -> ModuleInit[S]:
        """
        This is a curried init method that takes the Block and module and returns a function that takes
        the arguments to the module's init method. Any NamedArrays in the arguments will be sliced along the
        Block axis (if it exists). JAX arrays will be sliced along the first axis.
        """

        gradient_checkpointing = ScanCheckpointPolicy._mk(gradient_checkpointing)

        if prevent_cse is not None:
            warnings.warn(
                "The prevent_cse argument is deprecated and will be removed in a future version of Haliax. Use the"
                " ScanCheckpointPolicy instead.",
                DeprecationWarning,
            )
            gradient_checkpointing = dataclasses.replace(gradient_checkpointing, prevent_cse=prevent_cse)

        @functools.wraps(module)
        def fn(*args, **kwargs):
            # The only complexity here is that the args and kwargs might have a Block axis in them,
            # in which case we need to loop over them to slice them out.

            def init_block(i):
                (block_args, block_kwargs) = haliax.tree_util.tree_map(
                    functools.partial(BlockSeq._slice_out, Block, i), (args, kwargs)
                )
                return module.init(*block_args, **block_kwargs)

            seq = [init_block(i) for i in range(Block.size)]

            return BlockSeq(seq, Block, gradient_checkpointing)

        return fn

    def scan(self, init: T, *extra_args, **extra_kwargs):
        def do_scan(init, *extra_args, **extra_kwargs):
            out = []
            carry = init

            for i, block in enumerate(self.blocks):

                (block_args, block_kwargs) = haliax.tree_util.tree_map(
                    functools.partial(BlockSeq._slice_out, self.Block, i), (extra_args, extra_kwargs)
                )

                block_result = block(carry, *block_args, **block_kwargs)

                if not isinstance(block_result, (tuple, list)) or len(block_result) != 2:
                    raise ValueError(
                        f"BlockSeq.scan expects the block to return a pair of (carry, extra), got {block_result}"
                    )

                carry, extra = block_result

                carry = tree_checkpoint_name(carry, self._carry_ckpt_name)
                extra = tree_checkpoint_name(extra, self._output_ckpt_name)

                out.append(extra)

            return carry, haliax.tree_util.tree_map(lambda *x: haliax.stack(self.Block, x), *out)

        return do_scan(init, *extra_args, **extra_kwargs)

    def fold(self, init: T, *args, **kwargs) -> T:
        def do_fold(init, *args, **kwargs):
            carry = init
            for i, block in enumerate(self.blocks):
                (block_args, block_kwargs) = haliax.tree_util.tree_map(
                    functools.partial(BlockSeq._slice_out, self.Block, i), (args, kwargs)
                )
                carry = block(carry, *block_args, **block_kwargs)
                carry = tree_checkpoint_name(carry, self._carry_ckpt_name)
            return carry

        return do_fold(init, *args, **kwargs)

    def unstacked(self) -> Sequence[M]:
        return self.blocks

    @staticmethod
    def _slice_out(Block, i, x):
        if isinstance(x, haliax.core.NamedArray):
            if haliax.selects_axis(x.axes, Block):
                return x[Block, i]
            else:
                return x
        elif haliax.jax_utils.is_jax_array_like(x):
            return x[i]
        else:
            return x

    def _state_dict_key_map(self) -> Dict[str, Optional[str]]:
        return {"blocks": None}

    def from_state_dict(self: M, state_dict: StateDict, prefix: Optional[str] = None) -> M:
        out_blocks = []
        for i, block in enumerate(self.blocks):
            my_prefix = with_prefix(prefix, str(i))
            block = block.from_state_dict(state_dict, my_prefix)
            out_blocks.append(block)

        return eqx.tree_at(lambda m: m.blocks, self, out_blocks)

    def to_state_dict(self, prefix: Optional[str] = None) -> StateDict:
        """
        Returns the unstacked format of the module, which is compatible with torch.nn.Sequential, with keys of the form (...). The stacked/vectorized format is required for haliax.nn.Stacked and vectorizes all such tensors into a single shared key.".
        """
        state_dict: StateDict = {}
        for i, block in enumerate(self.blocks):
            my_prefix = with_prefix(prefix, str(i))
            # we can't assume to_state_dict is implemented, so we have to do it manually
            block_dict = haliax.state_dict.to_state_dict(block, my_prefix)
            state_dict.update(block_dict)

        return state_dict

    @property
    def _output_ckpt_name(self):
        return f"BlockSeq[{self.Block}, {self.blocks[0].__class__.__name__}].outputs"

    @property
    def _carry_ckpt_name(self):
        return f"BlockSeq[{self.Block}, {self.blocks[0].__class__.__name__}].carry"


class Stacked(ModuleWithStateDictSerialization, Generic[M]):
    """
    A "Stacked" wraps another module and produces a "stacked" version of it, where an input is applied
    to each instance of the stacked module in sequence. This is useful for e.g. transformers
    where you have multiple instances of the same transformer block and the input is applied in a fold/for loop
    in sequence.

    It's similar in spirit to an [equinox.nn.Sequential], but it must be homogeneous. In Jax, this is much cheaper to
    compile than a sequential (or moral equivalent), because Jax compiles the module's method once, instead of unrolling
    the sequential and compiling everything as a giant graph. In Jax, this pattern is often called "scan layers" or
    "scan over layers".

    A further constraint is that the elements of the stack must have the same Python control flow. This is because
    Jax's scan primitive requires that the function you pass to it is pure, and the only way to do that is to ensure
    that the function has the same control flow for every element of the stack.

    Stacked supports both "fold" and "scan" semantics. "fold" is the same as a for loop that accumulates a single
    output, while "scan" is the same as a for loop that accumulates a list of outputs as well as the final output.

    Stacked also supports gradient checkpointing, which is useful for very large models that don't fit in memory.
    If your blocks are independent of each other you can instead use :py:meth:`Stacked.vmap`
    to apply every block in parallel.

    Typically only one of "fold" or "scan" can be used with a given Stacked module, depending on the what the module
    returns: if the module returns a single output, use "fold"; if the module returns a sequence of outputs and
    an output to be passed to the next layer, use "scan". More concretely, for a transformer, you would use "scan" if
    you wanted to return a kv cache (or the attention matrix) as well as the output of the transformer. If you just
    wanted the output of the transformer, you would use "fold".


    Example:
        ```python
        >>> import equinox as eqx
        >>> import haliax as hax
        >>> import haliax.nn as hnn
        >>> class MyModule(eqx.Module):
        ...     def __init__(self, num_layers: int, hidden: hax.Axis, *, key):
        ...         self.axis = hax.Axis("layer", num_layers)
        ...         split_key = jax.random.split(key, num_layers)
        ...         self.layers = Stacked.init(self.axis, hnn.Linear)(In=hidden, Out=hidden, key=split_key)
        ...
        ...     def __call__(self, x):
        ...         return self.layers.fold(x)  # applies each layer in sequence
        ...
        >>> Hidden = hax.Axis("hidden", 10)
        >>> mod = MyModule(5, Hidden)
        >>> mod(hax.ones(Hidden))
        ```
    """

    # TODO: we can probably make this module support pipeline parallelism, but that's a whole project in itself

    stacked: M
    Block: Axis = eqx.static_field()
    gradient_checkpointing: ScanCheckpointPolicy = eqx.static_field()

    @classmethod
    def init(
        cls,
        Block: Axis,
        module: Type[M],
        *,
        gradient_checkpointing: ScanCheckpointSpec = False,
        prevent_cse: bool | None = None,
    ) -> ModuleInit["Stacked[M]"]:
        """
        Initialize a Stacked module. This method is curried: you can pass in the Block and module, and it will return
        a function that takes (batched) arguments to the vmapped module's init method.

        Args:
            Block: The axis that will be stacked over. This is typically a "layer" axis, but could be any axis.
            module: The module that will be stacked. This module must take a batched input and return a batched output.
            gradient_checkpointing: Whether to use gradient checkpointing. If True, uses the default policy. If a string,
                uses the policy specified by the string. If a ScanCheckpointPolicy, uses that policy.
            prevent_cse: Whether to prevent common subexpression elimination in the checkpointed function. This is useful
                for debugging, but may slow down the function.
        """

        gradient_checkpointing = ScanCheckpointPolicy._mk(gradient_checkpointing)

        if prevent_cse is not None:
            warnings.warn(
                "The prevent_cse argument is deprecated and will be removed in a future version of Haliax. Use the"
                " ScanCheckpointPolicy instead.",
                DeprecationWarning,
            )

            gradient_checkpointing = dataclasses.replace(gradient_checkpointing, prevent_cse=prevent_cse)

        @functools.wraps(module)
        def fn(*args, **kwargs):
            stacked = haliax.vmap(module.init, Block)(*args, **kwargs)
            return Stacked(stacked, Block, gradient_checkpointing)

        return fn

    def scan(self, init, *extra_args, **extra_kwargs):
        """
        Scan over the stacked module. This is the same as a for loop that applies each instance of the module in sequence
        to the input, passing the output of one instance to the next instance. It returns a stack of outputs as
        well as the final output.

        That is, it behaves similarly to the following Python code:

        ```python
        carry = init
        outputs = []

        for block in self.stacked:
            carry, extra = block(carry)
            outputs.append(extra)

        return carry, hax.stack(Block, outputs)
        ```

        Args:
            init:
            *extra_args:
            **extra_kwargs:

        Returns:

        """

        def do_block(carry, block, *args, **kwargs):
            carry, out = block(carry, *args, **kwargs)
            return carry, out

        def do_scan(init, *extra_args, **extra_kwargs):
            carry, out = haliax.scan(do_block, self.Block, remat=self.gradient_checkpointing)(
                init, self.stacked, *extra_args, **extra_kwargs
            )
            return carry, out

        return do_scan(init, *extra_args, **extra_kwargs)

    def fold(self, init, *args, **kwargs):
        """
        Fold over the stacked module. This is the same as a for loop that applies each instance of the module in sequence
        to the input, passing the output of one instance to the next instance.
        That is, it behaves similarly to the following Python code:

        ```python
        carry = init
        for block in self.stacked:
            carry = block(carry)

        return carry
        ```

        Args:
            init: The initial value of carry to pass to the first block
            *args: Extra arguments to pass to the blocks. These are passed directly to the blocks
            **kwargs: Extra keyword arguments to pass to the blocks. These are passed directly to the blocks

        Returns:

        """

        def do_block(carry, block, *args, **kwargs):
            carry = block(carry, *args, **kwargs)
            return carry

        def do_fold(init, *extra_args, **extra_kwargs):
            carry = haliax.fold(do_block, self.Block, remat=self.gradient_checkpointing)(
                init, self.stacked, *extra_args, **extra_kwargs
            )
            return carry

        return do_fold(init, *args, **kwargs)

<<<<<<< HEAD
    @overload
    def fold_via(self, fn: FoldFunction[M, CarryT]) -> Callable[[CarryT], CarryT]:
        ...

    @overload
    def fold_via(self, fn: Callable[[M, CarryT], CarryT]) -> Callable[[CarryT], CarryT]:
        ...

    def fold_via(self, fn: Callable[..., CarryT]):
        """Return a function that folds over the stack using ``fn``.

        ``fn`` should take a block and a carry and return a new carry.  The
        returned function mirrors :func:`haliax.fold` over the block axis.
        """

        def do_block(carry: CarryT, block: M) -> CarryT:
            return fn(block, carry)

        def do_fold(init: CarryT) -> CarryT:
            return haliax.fold(do_block, self.Block, remat=self.gradient_checkpointing)(init, self.stacked)

        return do_fold

    @overload
    def scan_via(self, fn: ScanFunction[M, CarryT, OutputT_co]) -> Callable[[CarryT], tuple[CarryT, OutputT_co]]:
        ...

    @overload
    def scan_via(self, fn: Callable[[M, CarryT], tuple[CarryT, OutputT_co]]) -> Callable[[CarryT], tuple[CarryT, OutputT_co]]:
        ...

    def scan_via(self, fn: Callable[..., tuple[CarryT, OutputT_co]]):
        """Return a function that scans over the stack using ``fn``.

        ``fn`` should take a block and a carry and return ``(carry, output)``.
        Semantics match :func:`haliax.scan` over the block axis.
        """

        def do_block(carry: CarryT, block: M) -> tuple[CarryT, OutputT_co]:
            return fn(block, carry)

        def do_scan(init: CarryT) -> tuple[CarryT, OutputT_co]:
            return haliax.scan(do_block, self.Block, remat=self.gradient_checkpointing)(init, self.stacked)

        return do_scan
=======
    def vmap(self, init, *extra_args, **extra_kwargs):
        """Apply each block independently using :func:`haliax.vmap`.

        This maps ``init`` through every block in parallel, so each block
        receives the same ``init`` but its own parameters.  Extra ``args`` and
        ``kwargs`` are also mapped over the block axis by default.

        Returns the stacked outputs of each block.
        """

        if haliax.is_named_array(init):
            init = init.broadcast_axis(self.Block)
        elif haliax.jax_utils.is_jax_array_like(init):
            init = jnp.broadcast_to(init, (self.Block.size,) + init.shape)
        else:
            init = tuple(init for _ in range(self.Block.size))

        arg_spec = (0, 0) + (0,) * len(extra_args)
        kwarg_spec = {k: 0 for k in extra_kwargs}

        do_vmap = haliax.vmap(
            Stacked._do_block,
            self.Block,
            default=0,
            args=arg_spec,
            kwargs=kwarg_spec,
        )
        return do_vmap(init, self.stacked, *extra_args, **extra_kwargs)
>>>>>>> 2d8c4242

    @staticmethod
    def _do_block(carry, block, *extra_args, **extra_kwargs):
        return block(carry, *extra_args, **extra_kwargs)

    # TODO: this is for logic that's in levanter. We should move that logic to haliax I guess?
    def _state_dict_key_map(self) -> Dict[str, Optional[str]]:
        return {"stacked": None}

    def unstacked(self) -> Sequence[M]:
        """
        Returns the unstacked version of this module. This is useful for logging or saving checkpoints.
        Returns:
            A sequence of modules, one for each element of the stack
        """

        def unbatch_leaf(x):
            if isinstance(x, haliax.core.NamedArray):
                if haliax.selects_axis(x.axes, self.Block):
                    return haliax.unbind(x, self.Block)
                else:
                    return tuple(x for _ in range(self.Block.size))
            elif haliax.jax_utils.is_jax_array_like(x):
                assert (
                    x.shape[0] == self.Block.size
                ), f"Expected first dimension to be {self.Block.size}, got {x.shape[0]}"
                return tuple(x[i] for i in range(self.Block.size))
            else:
                return tuple(x for _ in range(self.Block.size))

        leaves, structure = jax.tree_util.tree_flatten(self.stacked, is_leaf=haliax.util.is_named_array)
        unstacked_leaves = tuple(map(unbatch_leaf, leaves))
        # now we need to transpose the leaves
        unstacked_leaves = tuple(zip(*unstacked_leaves))
        return tuple(map(lambda x: jax.tree_util.tree_unflatten(structure, x), unstacked_leaves))

    def to_state_dict(self, prefix: Optional[str] = None) -> StateDict:
        # this method needs to "devectorize" the blocks, so that we have a list of blocks h.0.FOO, h.1.FOO, etc.
        # first just do the normal thing with our own dict, which we'll post-process
        state_dict: StateDict = super().to_state_dict(prefix)

        return _unstack_state_dict(state_dict, prefix)

    def from_state_dict(self: M, state_dict: StateDict, prefix: Optional[str] = None) -> M:
        # this method needs to "vectorize" the blocks, so that we have a single block h.FOO
        # first just do the normal thing with our own dict, which we'll post-process
        stacked = _stack_state_dict(state_dict, prefix=prefix)
        out = super().from_state_dict(stacked, prefix=prefix)  # type: ignore
        return out


def _stack_state_dict(state_dict: StateDict, prefix: Optional[str] = None) -> StateDict:
    """
    Stack all keys matching prefix in a new state dict, returning a state dict that has all keys matching
    prefix stacked, but otherwise the same.

    Stacked in this case means roughly "compatible with a torch.nn.Sequential", which means that the
    keys are of the form "<prefix>.0.<key>", "<prefix>.1.<key>", etc.

    Mostly for use with [haliax.nn.Stacked][].
    """
    vectorized_dict: StateDict = {}

    tensors_to_vectorize: dict[str, list[Optional[Any]]] = {}
    if prefix is not None:
        prefix_for_pat = re.escape(prefix + ".")
    else:
        prefix_for_pat = ""
    pattern = re.compile(rf"{prefix_for_pat}(\d+)\.(.*)")

    for k, v in state_dict.items():
        match = pattern.match(k)
        if match:
            block_idx = int(match.group(1))
            block_key = match.group(2)
            tensors = tensors_to_vectorize.setdefault(block_key, [])
            if len(tensors) <= block_idx:
                tensors.extend([None] * (block_idx - len(tensors) + 1))
            assert tensors[block_idx] is None, f"Duplicate key {k}"
            tensors[block_idx] = v
        else:
            vectorized_dict[k] = v

    # now we have to vectorize the tensors
    for k, tensors in tensors_to_vectorize.items():
        vectorized_dict[cast(str, with_prefix(prefix, k))] = jnp.stack(tensors, axis=0)

    return vectorized_dict


def _unstack_state_dict(state_dict: StateDict, prefix: Optional[str] = None) -> StateDict:
    """
    Unstack all keys matching prefix in a new state dict, returning a state dict that has all keys matching
    prefix unstacked, but otherwise the same. Mostly for use with [haliax.nn.Stacked][].

    Unstacked in this case means roughly "compatible with a torch.nn.Sequential", which means that the
    keys are of the form "<prefix>.0.<key>", "<prefix>.1.<key>", etc.
    """
    new_dict: StateDict = {}
    prefix = with_prefix(prefix, "")
    assert prefix is not None

    for k, v in state_dict.items():
        if k.startswith(prefix) and is_jax_or_hax_array_like(v):
            for i, v_i in enumerate(v):
                new_dict[f"{prefix}{i}.{k[len(prefix):]}"] = v_i
        else:
            new_dict[k] = v

    return new_dict<|MERGE_RESOLUTION|>--- conflicted
+++ resolved
@@ -397,7 +397,6 @@
 
         return do_fold(init, *args, **kwargs)
 
-<<<<<<< HEAD
     @overload
     def fold_via(self, fn: FoldFunction[M, CarryT]) -> Callable[[CarryT], CarryT]:
         ...
@@ -443,7 +442,7 @@
             return haliax.scan(do_block, self.Block, remat=self.gradient_checkpointing)(init, self.stacked)
 
         return do_scan
-=======
+
     def vmap(self, init, *extra_args, **extra_kwargs):
         """Apply each block independently using :func:`haliax.vmap`.
 
@@ -472,7 +471,6 @@
             kwargs=kwarg_spec,
         )
         return do_vmap(init, self.stacked, *extra_args, **extra_kwargs)
->>>>>>> 2d8c4242
 
     @staticmethod
     def _do_block(carry, block, *extra_args, **extra_kwargs):
