--- conflicted
+++ resolved
@@ -252,11 +252,7 @@
     return re.match(config.targets, key_path_str) is not None
 
 
-<<<<<<< HEAD
 def _key_path_to_str(key_path) -> str:
-=======
-def _key_path_to_str(key_path: tuple) -> str:
->>>>>>> 81bbb788
     out = ""
     for k in key_path:
         match k:
