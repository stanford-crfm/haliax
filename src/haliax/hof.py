import inspect
from functools import wraps

import equinox as eqx
import jax
from jaxtyping import PyTree

import haliax.tree_util as htu

from ._src.scan import (
    UnnamedAxisSpec,
    _infer_axis_size_from_tree,
    _is_passive_array,
    _pacify_named_arrays,
    _PassiveNamedArray,
    _prepend_named_batch_axis,
    _zero_if_array_else_none,
    fold,
    map,
    scan,
)
from .axis import Axis, AxisSelection, AxisSelector, axis_spec_to_shape_dict, axis_spec_to_tuple, selects_axis
from .core import NamedArray
from .jax_utils import Static, broadcast_prefix, is_jax_array_like
from .partitioning import physical_axis_name
from .util import ensure_tuple, is_named_array


def vmap(
    fn,
    axis: AxisSelection,
    *,
    default: PyTree[UnnamedAxisSpec] = _zero_if_array_else_none,
    args: PyTree[UnnamedAxisSpec] = (),
    kwargs: PyTree[UnnamedAxisSpec] = None,
):
    """
    [haliax.NamedArray][]-aware version of [jax.vmap][]. Normal arrays are mapped according to the specs as in
     [equinox.filter_vmap][]

    Because of NamedArrays, vmap is typically less useful than in vanilla JAX, but it is sometimes
    useful for initializing modules that will be scanned over. See [haliax.nn.Stacked][] for an example.

    Args:
        fn (Callable): function to vmap over
        axis (Axis or Sequence[Axis]): axis or axes to vmap over. If a sequence is
            provided, the function will be vmapped over each axis in turn,
            from innermost to outermost.
        default: how to handle (unnamed) arrays by default. Should be either an integer or None, or a callable that takes a PyTree leaf
            and returns an integer or None, or a PyTree prefix of the same. If an integer, the array will be mapped over that axis. If None, the array will not be mapped over.
        args: optional per-argument overrides for how to handle arrays. Should be a PyTree prefix of the same type as default.
        kwargs: optional per-keyword-argument overrides for how to handle arrays. Should be a PyTree prefix of the same type as default.
    """

    if kwargs is None:
        kwargs = {}

    axes = axis_spec_to_shape_dict(axis)
    if len(axes) > 1:
        mapped = fn
        for ax in reversed(axes):
            size = axes.get(ax, None)
            if size is not None:
                ax = Axis(ax, size)  # type: ignore
            mapped = vmap(mapped, ax, default=default, args=args, kwargs=kwargs)
        return mapped
<<<<<<< HEAD
    else:
        axis = axis_spec_to_tuple(axis)[0]
=======
    elif len(axes) == 1:  # type: ignore
        axis = axes[0]
    else:
        return fn
>>>>>>> 542918a1

    signature = inspect.signature(fn)

    # this mirrors equinox's filter_vmap, but it's not really documented there so:
    # we use inspect.signature to align args/kwargs specified in vmap to what actually gets passed in
    # axis_spec_bound_sig's job is to hold that mapping
    signature_default = signature.replace(
        parameters=[
            p
            if p.kind in (inspect.Parameter.VAR_POSITIONAL, inspect.Parameter.VAR_KEYWORD)
            else p.replace(default=default)
            for p in signature.parameters.values()
        ]
    )
    axis_spec_bound_sig = signature_default.bind_partial(*args, **kwargs)
    axis_spec_bound_sig.apply_defaults()
    del args, kwargs

    def _index_of_batch_axis(array, default):
        if isinstance(array, NamedArray):
            return array.axis_indices(axis)
        elif callable(default):
            return default(array)
        else:
            return default

    # TODO: tests to exercise this more
    @wraps(fn)
    def wrapped_vmap_fn(*args, **kwargs):
        # TODO: this probably results in a lot of compilation misses. Need to think about it.
        actual_bound = signature.bind(*args, **kwargs)
        actual_bound.apply_defaults()

        # now that we have args, we can figure out what the axis spec is for each arg
        padded_spec_args = axis_spec_bound_sig.args + (default,) * (
            len(actual_bound.args) - len(axis_spec_bound_sig.args)
        )

        padded_spec_kwargs = {
            **axis_spec_bound_sig.kwargs,
            **{k: default for k in actual_bound.kwargs.keys() - axis_spec_bound_sig.kwargs.keys()},
        }

        # want to support padded_spec_args being a tree prefix of the actual args, which this enables
        padded_spec_args = broadcast_prefix(padded_spec_args, actual_bound.args, is_leaf=is_named_array)
        padded_spec_kwargs = broadcast_prefix(padded_spec_kwargs, actual_bound.kwargs)

        arg_axis_specs = htu.tree_map(_index_of_batch_axis, actual_bound.args, padded_spec_args)

        kwarg_axis_specs = htu.tree_map(_index_of_batch_axis, actual_bound.kwargs, padded_spec_kwargs)

        # now we can actually vmap. We used "pacified" versions of NamedArrays that don't check
        # invariants, because intermediates creating during tracing won't have the axes right
        arg_axis_specs = htu.tree_map(_pacify_named_arrays, arg_axis_specs)
        kwarg_axis_specs = htu.tree_map(_pacify_named_arrays, kwarg_axis_specs)

        def wrapped_fn(args, kwargs):
            # the args that come in here are pacified. Their names will still have the batch axis even though the array
            # itself will already have that one removed. We need to turn them back into NamedArrays by removing the axis
            unchilled_args = jax.tree_util.tree_map(_to_unbatched_named_array(axis), args, is_leaf=_is_passive_array)
            unchilled_kwargs = jax.tree_util.tree_map(
                _to_unbatched_named_array(axis), kwargs, is_leaf=_is_passive_array
            )

            out = fn(*unchilled_args, **unchilled_kwargs)

            # now we need to pacify the output, which may include NamedArrays, and add the batch axis back at the end
            chilled = htu.tree_map(_pacify_named_arrays, out)
            arrays, nonarrays = eqx.partition(chilled, is_jax_array_like)
            return arrays, Static(nonarrays)

        spmd_axis_name = physical_axis_name(axis)

        args = htu.tree_map(_pacify_named_arrays, actual_bound.args)
        kwargs = htu.tree_map(_pacify_named_arrays, actual_bound.kwargs)

        result_dynamic, result_static = jax.vmap(
            wrapped_fn,
            in_axes=(arg_axis_specs, kwarg_axis_specs),
            out_axes=0,
            axis_size=axis.size if isinstance(axis, Axis) else None,
            spmd_axis_name=spmd_axis_name,
        )(args, kwargs)

        result = eqx.combine(result_dynamic, result_static.value)

        # if we were passed in a string arg, we need to get its axis size out from some result
        true_axis = _infer_axis_size_from_tree(result, axis)
        if true_axis is None:
            raise ValueError("vmap failed to infer axis size from result")

        result = jax.tree_util.tree_map(_prepend_named_batch_axis(true_axis), result, is_leaf=_is_passive_array)
        return result

    return wrapped_vmap_fn


def _to_unbatched_named_array(axis_to_strip: AxisSelector):
    def to_unbatched_named_array(leaf):
        if isinstance(leaf, _PassiveNamedArray):
            if selects_axis(leaf.main_axes, axis_to_strip):
                return leaf.strip_axis(axis_to_strip)
            else:
                return leaf.to_named_array()
        else:
            return leaf

    return to_unbatched_named_array


__all__ = ["scan", "fold", "vmap", "map"]<|MERGE_RESOLUTION|>--- conflicted
+++ resolved
@@ -64,15 +64,10 @@
                 ax = Axis(ax, size)  # type: ignore
             mapped = vmap(mapped, ax, default=default, args=args, kwargs=kwargs)
         return mapped
-<<<<<<< HEAD
-    else:
+    elif len(axes) == 1:  # type: ignore
         axis = axis_spec_to_tuple(axis)[0]
-=======
-    elif len(axes) == 1:  # type: ignore
-        axis = axes[0]
     else:
         return fn
->>>>>>> 542918a1
 
     signature = inspect.signature(fn)
 
