--- conflicted
+++ resolved
@@ -110,21 +110,11 @@
 
 
 @typing.overload
-<<<<<<< HEAD
-def named_call(f: F, name: str | None = None) -> F:
-    ...
-
-
-@typing.overload
-def named_call(*, name: str | None = None) -> Callable[[F], F]:
-    ...
-=======
 def named_call(f: F, name: Optional[str] = None) -> F: ...
 
 
 @typing.overload
 def named_call(*, name: Optional[str] = None) -> Callable[[F], F]: ...
->>>>>>> f302d29f
 
 
 def named_call(f=_UNSPECIFIED, name: str | None = None):
