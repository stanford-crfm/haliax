import contextlib
import functools as ft
import typing
from dataclasses import dataclass
from math import prod
from types import EllipsisType
from typing import Any, Callable, Dict, List, Mapping, Optional, Sequence, Tuple, Union, overload

import jax
import jax.numpy as jnp
import numpy as np

import haliax
import haliax.axis
from haliax.jax_utils import is_jax_array_like, is_pallas_dslice
from haliax.util import ensure_tuple

from ._src.util import index_where, py_slice, slice_t
from .axis import (
    Axis,
    AxisSelection,
    AxisSelector,
    AxisSpec,
    PartialShapeDict,
    ShapeDict,
    axis_name,
    axis_spec_to_tuple,
    dslice,
    eliminate_axes,
    selects_axis,
)
from .types import GatherScatterModeStr, IntScalar, PrecisionLike, Scalar


NamedOrNumeric = Union[Scalar, "NamedArray"]
NamedIndex = Union[int, slice_t, "NamedArray", dslice, list[int], jnp.ndarray]

SliceSpec = Union[
    tuple[AxisSelector, NamedIndex],
    tuple[AxisSelector, NamedIndex, AxisSelector, NamedIndex],
    tuple[AxisSelector, NamedIndex, AxisSelector, NamedIndex, AxisSelector, NamedIndex],
    tuple[AxisSelector | NamedOrNumeric, ...],
    Mapping[AxisSelector, NamedIndex],
]


_ENABLE_SHAPE_CHECKS = True


@contextlib.contextmanager
def enable_shape_checks(enabled):
    """
    Sometimes we end up in situations where an array that jax makes is passed into the NamedArray constructor that
    doesn't conform to the shape we expect. This shows up in particular when we are using jax.vmap or jax.scan,
    and we sometimes have weird situations with deserialization

    Yields the old value because we sometimes want to nest this
    """
    global _ENABLE_SHAPE_CHECKS
    old = _ENABLE_SHAPE_CHECKS
    _ENABLE_SHAPE_CHECKS = enabled
    try:
        yield old
    finally:
        _ENABLE_SHAPE_CHECKS = old


def are_shape_checks_enabled():
    return _ENABLE_SHAPE_CHECKS


@jax.tree_util.register_pytree_node_class
@dataclass(frozen=True)
class NamedArray:
    array: jnp.ndarray
    axes: tuple[Axis, ...]

    def __init__(self, array: jnp.ndarray, axes: AxisSpec):
        object.__setattr__(self, "array", array)
        if isinstance(axes, Mapping):
            axes = tuple(Axis(name, size) for name, size in axes.items())
        object.__setattr__(self, "axes", ensure_tuple(axes))

        # ensure axes are all Axis objects
        # TODO: anonymous positional axes?
        for axis in self.axes:
            if not isinstance(axis, Axis):
                raise TypeError(f"Expected Axis, got {type(axis)}")

        # ensure unique axes for now
        if len(set(a.name for a in self.axes)) != len(self.axes):
            raise ValueError(f"Axes must be unique, but {self.axes} are not")

        if are_shape_checks_enabled():
            self._ensure_shape_matches_axes()

    def _ensure_shape_matches_axes(self):
        """This is typically called automatically, but sometimes we need to call it manually if
        are_shape_checks_enabled() is False"""
        if is_jax_array_like(self.array):
            s = jnp.shape(self.array)
            if s != tuple(a.size for a in self.axes):
                raise ValueError(f"Shape of underlying array {s} does not match shape of axes {self.axes}")

    def item(self):  # pragma: no cover
        """Returns the value of this NamedArray as a python scalar."""
        return self.array.item()

    def scalar(self) -> jnp.ndarray:
        """
        Returns a scalar array corresponding to the value of this NamedArray.
        Raises an error if the NamedArray is not scalar.

        We sometimes use this to convert a NamedArray to a scalar for returning a loss or similar. Losses
        have to be jnp.ndarrays, not NamedArrays, so we need to convert them. item doesn't work inside jitted
        functions because it returns a python scalar.

        You could just call array, but that's not as clear and doesn't assert.
        """
        if self.array.ndim != 0:
            raise ValueError(f"Expected scalar, got {self.array.ndim}-dimensional array")
        return self.array

    def __jax_array__(self):
        if self.ndim == 0:
            return self.array
        else:
            raise ValueError(
                "Only scalar NamedArrays can be implicitly converted to jax arrays, but "
                f"got {self.shape} array. This error typically occurs when you pass a "
                "NamedArray to a plain jax.numpy function. Please use `x.array` instead."
            )

    @ft.cached_property
    def shape(self) -> Dict[str, int]:
        return {axis.name: axis.size for axis in self.axes}

    dtype = property(lambda self: self.array.dtype)
    """The dtype of the underlying array"""
    ndim = property(lambda self: self.array.ndim)
    """The number of dimensions of the underlying array"""
    size = property(lambda self: self.array.size)
    """The number of elements in the underlying array"""
    nbytes = property(lambda self: self.array.nbytes)
    """The number of bytes in the underlying array"""

    def tree_flatten(self) -> Any:
        return ((self.array,), self.axes)

    @classmethod
    def tree_unflatten(cls, aux, tree: Any) -> Any:
        assert len(tree) == 1
        # We don't want check shapes b/c there are intermediate states where the shape is wrong
        # e.g. in eqxi.while_loop
        with enable_shape_checks(False):
            return cls(tree[0], axes=aux)

    def has_axis(self, axis: AxisSelection) -> bool:
        """Returns true if the given axis is present in this NamedArray."""
        return self._lookup_indices(axis) is not None

    @overload
    def axis_size(self, axis: AxisSelector) -> int:  # type: ignore
        ...

    @overload
    def axis_size(self, axis: Sequence[AxisSelector]) -> Tuple[int, ...]:  # type: ignore
        ...

    def axis_size(self, axis: AxisSelection) -> Union[int, Tuple[int, ...]]:
        """
        Returns the size of the given axis, or a tuple of sizes if given multiple axes.
        """
        indices = self._lookup_indices(axis)
        if isinstance(indices, int):
            return self.axes[indices].size
        elif indices is None:
            raise ValueError(f"Axis {axis} not found")
        else:
            result = []
            for i in indices:
                if i is None:
                    raise ValueError(f"Axis {axis} not found")
                result.append(self.axes[i].size)
            return tuple(result)

    @overload
    def resolve_axis(self, axis: AxisSelector) -> Axis:
        ...

    @overload
    def resolve_axis(self, axis: tuple[AxisSelector, ...]) -> tuple[Axis, ...]:
        ...

    @overload
    def resolve_axis(self, axis: PartialShapeDict) -> ShapeDict:
        ...

    @overload
    def resolve_axis(self, axes: AxisSelection) -> AxisSpec:
        ...

    def resolve_axis(self, axes: AxisSelection) -> AxisSpec:  # type: ignore[misc]
        """
        Returns the axes corresponding to the given axis selection.
        That is, it returns the [haliax.Axis][] values themselves, not just their names.

        Raises a ValueError if any of the axes are not found.
        """
        indices = self._lookup_indices(axes)
        if isinstance(indices, int):
            return self.axes[indices]
        elif indices is None:
            raise ValueError(f"Axis {axes} not found")
        elif isinstance(axes, Mapping):
            result = {}
            for key, i in zip(axes.keys(), indices):
                if i is None:
                    raise ValueError(f"Axis {key} not found")
                result[key] = self.axes[i].size
            return result
        else:
            result_list = []
            assert isinstance(axes, Sequence)
            for i, ax in zip(indices, axes):
                if i is None:
                    raise ValueError(f"Axis {ax} not found in {self.shape}")
                result_list.append(self.axes[i])
            return tuple(result_list)

    def __str__(self):
        # we consider the following cases:
        # * array is a tracer, in which case we want just the named shape (and an indication that it's a tracer)
        # * array is a jnp.ndarray, in which case we want the named shape and the array

        if is_jax_array_like(self.array):
            if isinstance(self.array, jax.core.Tracer):
                return f"NamedArray(Tracer<{self.dtype}{self.shape}>)"
            elif self.ndim <= 1:
                return f"NamedArray({self.dtype}{self.shape}, {self.array})"
            else:
                return f"NamedArray({self.dtype}{self.shape},\n{self.array})"
        else:
            return f"NamedArray(???{self.shape}, {self.array})"

    def __tree_pp__(self, **kwargs):
        # For Equinox's tree pretty printer
        import jax._src.pretty_printer as pp

        if kwargs.get("short_arrays", True) and is_jax_array_like(self.array):
            return pp.text(f"Named({self.dtype}{self.shape})")
        else:
            return pp.text(str(self))

    @overload
    def _lookup_indices(self, axis: AxisSelector) -> Optional[int]:  # type: ignore
        ...

    @overload
    def _lookup_indices(self, axis: AxisSelection) -> Tuple[Optional[int], ...]:
        ...

    def _lookup_indices(self, axis: AxisSelection) -> Union[Optional[int], Tuple[Optional[int], ...]]:
        """
        For a single axis, returns an int corresponding to the index of the axis.
        For multiple axes, returns a tuple of ints corresponding to the indices of the axes.

        If the axis is not present, returns None for that position
        """
        if isinstance(axis, Axis):
            ax_name = axis.name
            try:
                return self.axes.index(axis)
            except ValueError:
                try:
                    axis_index = index_where(lambda a: a.name == ax_name, self.axes)
                    if axis_index >= 0:
                        raise RuntimeError(
                            f"Found axis with same name but different size: {axis} vs {self.axes[axis_index]}"
                        )
                    return axis_index
                except ValueError:
                    return None
        elif isinstance(axis, str):
            try:
                return index_where(lambda a: a.name == axis, self.axes)
            except ValueError:
                return None
        else:
            return tuple(self._lookup_indices(a) for a in axis)

    # Axis rearrangement
    @typing.overload
    def rearrange(self, axes: Sequence[AxisSelector | EllipsisType]) -> "NamedArray":
        """See [haliax.rearrange][] for details."""
        pass

    @typing.overload
    def rearrange(self, expression: str, **bindings: AxisSelector | int) -> "NamedArray":
        """See [haliax.rearrange][] for details."""
        pass

    def rearrange(self, *args, **kwargs) -> "NamedArray":  # pragma: no cover
        """See [haliax.rearrange][] for details."""
        return haliax.rearrange(self, *args, **kwargs)

    def broadcast_to(self, axes: AxisSpec) -> "NamedArray":  # pragma: no cover
        return haliax.broadcast_to(self, axes=axes)

    def broadcast_axis(self, axis: AxisSpec) -> "NamedArray":  # pragma: no cover
        return haliax.broadcast_axis(self, axis=axis)

    def split(self, axis: AxisSelector, new_axes: Sequence[Axis]) -> Sequence["NamedArray"]:  # pragma: no cover
        return haliax.split(self, axis=axis, new_axes=new_axes)

    def flatten_axes(self, old_axes: AxisSelection, new_axis: AxisSelector) -> "NamedArray":  # pragma: no cover
        return haliax.flatten_axes(self, old_axes=old_axes, new_axis=new_axis)

    def unflatten_axis(self, axis: AxisSelector, new_axes: AxisSpec) -> "NamedArray":  # pragma: no cover
        return haliax.unflatten_axis(self, axis=axis, new_axes=new_axes)

    def ravel(self, new_axis_name: AxisSelector) -> "NamedArray":  # pragma: no cover
        return haliax.ravel(self, new_axis_name=new_axis_name)

    def flatten(self, new_axis_name: AxisSelector) -> "NamedArray":  # pragma: no cover
        return haliax.flatten(self, new_axis_name=new_axis_name)

    def unbind(self, axis: AxisSelector) -> Sequence["NamedArray"]:  # pragma: no cover
        return haliax.unbind(self, axis=axis)

    def rename(self, renames: Mapping[AxisSelector, AxisSelector]) -> "NamedArray":  # pragma: no cover
        return haliax.rename(self, renames=renames)

    # slicing
    @typing.overload
    def slice(
        self, axis: AxisSelector, new_axis: Optional[AxisSelector] = None, start: int = 0, length: Optional[int] = None
    ) -> "NamedArray":
        ...

    @typing.overload
    def slice(
        self, start: Mapping[AxisSelector, int], length: Mapping[AxisSelector, Union[int, Axis]]
    ) -> "NamedArray":
        ...

    def slice(self, *args, **kwargs) -> "NamedArray":  # pragma: no cover
        return haliax.slice(self, *args, **kwargs)

    def updated_slice(
<<<<<<< HEAD
        self, start: Mapping[AxisSelector, int], update: "NamedArray"
    ) -> "NamedArray":  # pragma: no cover
=======
        self, start: Mapping[AxisSelector, Union[int, "NamedArray"]], update: "NamedArray"
    ) -> "NamedArray":
>>>>>>> 58005be8
        return haliax.updated_slice(self, start=start, update=update)

    def take(self, axis: AxisSelector, index: Union[int, "NamedArray"]) -> "NamedArray":  # pragma: no cover
        return haliax.take(self, axis=axis, index=index)

    @property
    def at(self) -> "_NamedIndexUpdateHelper":  # pragma: no cover
        """
                Named analog of [jax's at method](https://jax.readthedocs.io/en/latest/_autosummary/jax.numpy.ndarray.at.html).
                The at[...].set(...) pattern is a functional way to update elements of an array.

                This is just the named version, using the same indexing syntax we use for slicing and
                the JAX syntax for at etc.

                Docs from the JAX docs:

                The at property provides a functionally pure equivalent of in-place array modifications.

                In particular:

        | Alternate syntax | Equivalent In-place expression |
        |------------------|-------------------------------|
        | `x = x.at[idx].set(y)` | `x[idx] = y` |
        | `x[idx] = y` | `x = x.at[idx].set(y)` |
        | `x = x.at[idx].add(y)` | `x[idx] += y`|
        | `x = x.at[idx].multiply(y)` | `x[idx] *= y`|
        | `x = x.at[idx].divide(y)` | `x[idx] /= y`|
        | `x = x.at[idx].power(y)` | `x[idx] **= y`|
        | `x = x.at[idx].min(y)` | `x[idx] = minimum(x[idx], y)`|
        | `x = x.at[idx].max(y)` | `x[idx] = maximum(x[idx], y)`|
        | `x = x.at[idx].apply(ufunc)` | `ufunc.at(x, idx)`|

        x = x.at[idx].get()


        x = x[idx]

        None of the x.at expressions modify the original x; instead they return a modified copy of x. However, inside a jit() compiled function, expressions like x = x.at[idx].set(y) are guaranteed to be applied in-place.

        Unlike NumPy in-place operations such as x[idx] += y, if multiple indices refer to the same location, all updates will be applied (NumPy would only apply the last update, rather than applying all updates.) The order in which conflicting updates are applied is implementation-defined and may be nondeterministic (e.g., due to concurrency on some hardware platforms).

        By default, JAX assumes that all indices are in-bounds. Alternative out-of-bound index semantics can be specified via the mode parameter (see below).


                Returns:

        """
        return _NamedIndexUpdateHelper(self)

    def __getitem__(self, idx: SliceSpec) -> "NamedArray":
        """Syntactic sugar for [haliax.index][], which is the actual implementation.

        Supports indexing like:

        >>> X, Y = haliax.make_axes(X=10, Y=20)
        >>> arr = haliax.random.randint(jax.random.PRNGKey(0), (X, Y), 0, X.size)
        # slice with ints or slices
        >>> arr[{"x": 1, "y": slice(0,10,2)}]
        >>> Z = Axis("z", 3)
        # so-called "advanced indexing" with NamedArrays.
        >>> index_arr = NamedArray(np.array([1, 2, 3]), Z)
        >>> arr[{"x": 1, "y": index_arr}]

        A shorthand is provided that works with Python's slicing syntax:
        >>> arr["x", :] == arr[{"x": slice(None)}]
        >>> arr["y", 1, "x", 2] == arr[{"y": 1, "x": 2}]

        Advanced indexing is implemented by broadcasting all index arrays to the same shape (using Haliax's
        usual broadcasting rules).

        This returns a NamedArray if any axes remain, or a scalar (0-dimensional) jnp.ndarray if all axes are indexed out.
        """
        idx_dict = _convert_index_expr_to_dict(idx)
        return index(self, idx_dict)

    # np.ndarray methods:
    def all(
        self, axis: Optional[AxisSelection] = None, *, where: Optional["NamedArray"] = None
    ) -> "NamedArray":  # pragma: no cover
        return haliax.all(self, axis=axis, where=where)

    def any(
        self, axis: Optional[AxisSelection] = None, *, where: Optional["NamedArray"] = None
    ) -> "NamedArray":  # pragma: no cover
        return haliax.any(self, axis=axis, where=where)

    def argmax(self, axis: Optional[AxisSelector] = None) -> "NamedArray":  # pragma: no cover
        return haliax.argmax(self, axis=axis)

    def argmin(self, axis: Optional[AxisSelector]) -> "NamedArray":  # pragma: no cover
        return haliax.argmin(self, axis=axis)

    def argsort(self, axis: AxisSelector) -> "NamedArray":  # pragma: no cover
        return haliax.argsort(self, axis=axis)

    def astype(self, dtype) -> "NamedArray":  # pragma: no cover
        return NamedArray(self.array.astype(dtype), self.axes)

    def clip(self, a_min=None, a_max=None) -> Any:  # pragma: no cover
        return haliax.clip(self, a_min=a_min, a_max=a_max)

    def conj(self) -> "NamedArray":  # pragma: no cover
        return NamedArray(self.array.conj(), self.axes)

    def conjugate(self) -> "NamedArray":  # pragma: no cover
        return NamedArray(self.array.conjugate(), self.axes)

    def copy(self) -> "NamedArray":  # pragma: no cover
        return NamedArray(self.array.copy(), self.axes)

    def cumprod(self, axis: AxisSelector, *, dtype=None) -> "NamedArray":  # pragma: no cover
        return haliax.cumprod(self, axis=axis, dtype=dtype)

    def cumsum(self, axis: AxisSelector, *, dtype=None) -> "NamedArray":  # pragma: no cover
        return haliax.cumsum(self, axis=axis, dtype=dtype)

    # Deprecated overload
    @typing.overload
    def dot(
        self, axis: Optional[AxisSelection], *b, precision: PrecisionLike = None, dot_general=jax.lax.dot_general
    ) -> "NamedArray":
        ...

    @typing.overload
    def dot(
        self,
        *args: "NamedArray",
        axis: Optional[AxisSelection],
        precision: PrecisionLike = None,
        dot_general=jax.lax.dot_general,
    ) -> "NamedArray":
        ...

    def dot(self, *args, **kwargs) -> "NamedArray":
        if "axis" in kwargs or len(args) == 0:
            return haliax.dot(self, *args, **kwargs)
        else:
            axis = args[0]
            args = args[1:]
            # We want to get the deprecation warning for this style
            return haliax.dot(axis, self, *args, **kwargs)

    @property
    def imag(self) -> "NamedArray":  # pragma: no cover
        return NamedArray(self.array.imag, self.axes)

    def max(self, axis: Optional[AxisSelection] = None, *, where=None) -> "NamedArray":  # pragma: no cover
        return haliax.max(self, axis=axis, where=where)

    def mean(
        self, axis: Optional[AxisSelection] = None, *, dtype=None, where: Optional["NamedArray"] = None
    ) -> "NamedArray":  # pragma: no cover
        return haliax.mean(self, axis=axis, dtype=dtype, where=where)

    def min(
        self, axis: Optional[AxisSelection] = None, *, where: Optional["NamedArray"] = None
    ) -> "NamedArray":  # pragma: no cover
        return haliax.min(self, axis=axis, where=where)

    def prod(
        self, axis: Optional[AxisSelection] = None, *, dtype=None, where: Optional["NamedArray"] = None
    ) -> "NamedArray":  # pragma: no cover
        return haliax.prod(self, axis=axis, dtype=dtype, where=where)

    def product(
        self, axis: Optional[AxisSelection] = None, *, dtype=None, where: Optional["NamedArray"] = None
    ) -> "NamedArray":  # pragma: no cover
        return haliax.product(self, axis=axis, dtype=dtype, where=where)

    def ptp(self, axis: Optional[AxisSelection] = None) -> "NamedArray":  # pragma: no cover
        return haliax.ptp(self, axis=axis)

    @property
    def real(self) -> "NamedArray":  # pragma: no cover
        return NamedArray(self.array.real, self.axes)

    def round(self, decimals=0) -> "NamedArray":  # pragma: no cover
        return haliax.round(self, decimals=decimals)

    def sort(self, axis: AxisSelector) -> Any:  # pragma: no cover
        return haliax.sort(self, axis=axis)

    def std(
        self, axis: Optional[AxisSelection] = None, *, dtype=None, ddof=0, where: Optional["NamedArray"] = None
    ) -> "NamedArray":  # pragma: no cover
        return haliax.std(self, axis=axis, dtype=dtype, ddof=ddof, where=where)

    def sum(
        self, axis: Optional[AxisSelection] = None, *, dtype=None, where: Optional["NamedArray"] = None
    ) -> "NamedArray":  # pragma: no cover
        return haliax.sum(
            self,
            axis=axis,
            dtype=dtype,
            where=where,
        )

    def tobytes(self, order="C") -> Any:  # pragma: no cover
        return self.array.tobytes(order=order)

    def tolist(self) -> Any:  # pragma: no cover
        return self.array.tolist()

    def trace(
        self, axis1: AxisSelector, axis2: AxisSelector, offset=0, dtype=None
    ) -> "NamedArray":  # pragma: no cover
        return haliax.trace(self, offset=offset, axis1=axis1, axis2=axis2, dtype=dtype)

    def var(
        self, axis: Optional[AxisSelection] = None, dtype=None, ddof=0, *, where: Optional["NamedArray"] = None
    ) -> "NamedArray":  # pragma: no cover
        return haliax.var(self, axis=axis, dtype=dtype, ddof=ddof, where=where)

    # operators

    # Comparisons
    def __lt__(self, other) -> "NamedArray":  # pragma: no cover
        return haliax.less(self, other)

    def __le__(self, other) -> "NamedArray":  # pragma: no cover
        return haliax.less_equal(self, other)

    def __eq__(self, other):  # pragma: no cover
        # special case because Jax sometimes call == on
        # types when they're in PyTrees
        if self.array is None:  # pragma: no cover
            return other.array is None

        if hasattr(other, "array") and other.array is None:  # pragma: no cover
            return False

        return haliax.equal(self, other)

    def __ne__(self, other):  # pragma: no cover
        return haliax.not_equal(self, other)

    def __gt__(self, other) -> "NamedArray":  # pragma: no cover
        return haliax.greater(self, other)

    def __ge__(self, other) -> "NamedArray":  # pragma: no cover
        return haliax.greater_equal(self, other)

    # Unary arithmetic

    def __neg__(self) -> "NamedArray":  # pragma: no cover
        return haliax.negative(self)

    def __pos__(self) -> "NamedArray":  # pragma: no cover
        return haliax.positive(self)

    def __abs__(self) -> "NamedArray":  # pragma: no cover
        return haliax.absolute(self)

    def __invert__(self) -> "NamedArray":  # pragma: no cover
        return haliax.invert(self)

    # Binary arithmetic

    def __add__(self, other) -> "NamedArray":  # pragma: no cover
        return haliax.add(self, other)

    def __sub__(self, other) -> "NamedArray":  # pragma: no cover
        return haliax.subtract(self, other)

    def __mul__(self, other) -> "NamedArray":  # pragma: no cover
        return haliax.multiply(self, other)

    def __matmul__(self, other) -> "NamedArray":  # pragma: no cover
        raise ValueError("matmul is too ambiguous with NamedArrays. Use dot instead.")

    def __truediv__(self, other) -> "NamedArray":  # pragma: no cover
        return haliax.true_divide(self, other)

    def __floordiv__(self, other) -> "NamedArray":  # pragma: no cover
        return haliax.floor_divide(self, other)

    def __mod__(self, other) -> "NamedArray":  # pragma: no cover
        return haliax.mod(self, other)

    def __divmod__(self, other) -> "NamedArray":  # pragma: no cover
        return haliax.divmod(self, other)

    def __pow__(self, other) -> "NamedArray":  # pragma: no cover
        return haliax.power(self, other)

    def __lshift__(self, other) -> "NamedArray":  # pragma: no cover
        return haliax.left_shift(self, other)

    def __rshift__(self, other) -> "NamedArray":  # pragma: no cover
        return haliax.right_shift(self, other)

    def __and__(self, other) -> "NamedArray":  # pragma: no cover
        return haliax.bitwise_and(self, other)

    def __xor__(self, other) -> "NamedArray":  # pragma: no cover
        return haliax.bitwise_xor(self, other)

    def __or__(self, other) -> "NamedArray":  # pragma: no cover
        return haliax.bitwise_or(self, other)

    def __radd__(self, other) -> "NamedArray":  # pragma: no cover
        return haliax.add(other, self)

    def __rsub__(self, other) -> "NamedArray":  # pragma: no cover
        return haliax.subtract(other, self)

    def __rmul__(self, other) -> "NamedArray":  # pragma: no cover
        return haliax.multiply(other, self)

    def __rmatmul__(self, other):  # pragma: no cover
        raise ValueError("Matrix multiplication is too ambiguous with NamedArrays. Use dot instead.")

    def __rtruediv__(self, other) -> "NamedArray":  # pragma: no cover
        return haliax.true_divide(other, self)

    def __rfloordiv__(self, other) -> "NamedArray":  # pragma: no cover
        return haliax.floor_divide(other, self)

    def __rmod__(self, other) -> "NamedArray":  # pragma: no cover
        return haliax.mod(other, self)

    def __rdivmod__(self, other) -> "NamedArray":  # pragma: no cover
        return haliax.divmod(other, self)

    def __rpow__(self, other) -> "NamedArray":  # pragma: no cover
        return haliax.power(other, self)

    def __rlshift__(self, other) -> "NamedArray":  # pragma: no cover
        return haliax.left_shift(other, self)

    def __rrshift__(self, other) -> "NamedArray":  # pragma: no cover
        return haliax.right_shift(other, self)

    def __rand__(self, other) -> "NamedArray":  # pragma: no cover
        return haliax.bitwise_and(other, self)

    def __rxor__(self, other) -> "NamedArray":  # pragma: no cover
        return haliax.bitwise_xor(other, self)

    def __ror__(self, other) -> "NamedArray":  # pragma: no cover
        return haliax.bitwise_or(other, self)

    def __bool__(self) -> bool:  # pragma: no cover
        return bool(self.array)

    def __complex__(self) -> complex:  # pragma: no cover
        return complex(self.array)

    def __int__(self) -> int:  # pragma: no cover
        return int(self.array)

    def __float__(self) -> float:  # pragma: no cover
        return float(self.array)


def take(array: NamedArray, axis: AxisSelector, index: Union[int, NamedArray]) -> NamedArray:
    """
    Selects elements from an array along an axis, by an index or by another named array

    if index is a NamedArray, then those axes are added to the output array
    """
    axis_index = array._lookup_indices(axis)
    if axis_index is None:
        raise ValueError(f"axis {axis} not found in {array}")

    axis = array.axes[axis_index]
    if isinstance(index, int):
        # just drop the axis
        new_array = jnp.take(array.array, index, axis=axis_index)
        new_axes = array.axes[:axis_index] + array.axes[axis_index + 1 :]
        return NamedArray(new_array, new_axes)
    else:
        if not jnp.issubdtype(index.dtype, jnp.integer):
            raise ValueError(f"Index must be an integer array, got {index.dtype}")
        # #13: should broadcast/autobatch take
        remaining_axes = eliminate_axes(array.axes, axis)
        # axis order is generally [array.axes[:axis_index], index.axes, array.axes[axis_index + 1 :]]
        # except that index.axes may overlap with array.axes
        intersecting_axes: AxisSpec = haliax.axis.intersect_axes(remaining_axes, index.axes)

        if intersecting_axes:
            # if the eliminated axis is also in the index, we rename it to a dummy axis that we can broadcast over it
            need_to_use_dummy_axis = index._lookup_indices(axis.name) is not None
            if need_to_use_dummy_axis:
                index = index.rename({axis.name: "__DUMMY_" + axis.name})
            array = haliax.broadcast_to(array, index.axes, ensure_order=False, enforce_no_extra_axes=False)
            new_axes = eliminate_axes(array.axes, axis)
            index = haliax.broadcast_to(index, new_axes, ensure_order=True, enforce_no_extra_axes=True)

            axis_index = array._lookup_indices(axis)  # if it moved
            index_array = jnp.expand_dims(index.array, axis=axis_index)
            new_array = jnp.take_along_axis(array.array, index_array, axis=axis_index)
            new_array = jnp.squeeze(new_array, axis=axis_index)

            out = NamedArray(new_array, new_axes)
            if need_to_use_dummy_axis:
                out = out.rename({"__DUMMY_" + axis.name: axis.name})
            return out
        else:
            new_axes = array.axes[:axis_index] + index.axes + array.axes[axis_index + 1 :]
            new_array = jnp.take(array.array, index.array, axis=axis_index)

            # new axes come from splicing the old axis with
            return NamedArray(new_array, new_axes)


@typing.overload
def slice(
    array: NamedArray,
    axis: AxisSelector,
    new_axis: Optional[AxisSelector] = None,
    start: int = 0,
    length: Optional[int] = None,
) -> NamedArray:
    pass


@typing.overload
def slice(
    array: NamedArray,
    start: Mapping[AxisSelector, IntScalar],
    length: Optional[Mapping[AxisSelector, int]] = None,
) -> NamedArray:
    """
    Slices the array along the specified axes, replacing them with new axes (or a shortened version of the old one)

    Args:
        start (Mapping[AxisSelector, Union[int, jnp.ndarray]]): the start index of each axis to slice. If an int, the axis will be sliced at that index. If a NamedArray, the axis will be sliced at the indices in the NamedArray
        length (Mapping[AxisSelector, int]): the length of the dimension for that slice.
    """
    pass


def slice(array: NamedArray, *args, **kwargs) -> NamedArray:
    """
    Slices the array along the specified axis or axes, replacing them with new axes (or a shortened version of the old one)

    This method has two signatures:

    * `slice(array, axis, new_axis=None, start=0, length=None)`
    * `slice(array, start: Mapping[AxisSelector, IntScalar], length: Mapping[AxisSelector, int])`

    They both do similar things. The former slices an array along a single axis, replacing it with a new axis.
    The latter slices an array along multiple axes, replacing them with new axes.
    """
    if len(args) >= 1:
        if isinstance(args[0], Mapping):
            return _slice_new(array, *args, **kwargs)
        else:
            return _slice_old(array, *args, **kwargs)
    elif "axis" in kwargs:
        return _slice_old(array, **kwargs)
    else:
        return _slice_new(array, **kwargs)


def _slice_old(
    array: NamedArray,
    axis: AxisSelector,
    new_axis: Optional[AxisSelector] = None,
    start: int = 0,
    length: Optional[int] = None,
) -> NamedArray:
    """
    Selects elements from an array along an axis, either by an index or by another named array.
    This method offers an advantage over 'take' when a contiguous slice of an array is wanted.

    Args:
        axis (AxisSelector): The axis to slice.
        new_axis (str, optional): The name of the new axis that replaces the old one.
                                  If none, the old name will be used.
        start (int): The index at which the slice will start.
        length (int, optional): The length of the slice. Either new_axis must be an `Axis` or
                      `length` must be specified.

    Note:
        This method is basically a wrapper around jax.lax.dynamic_slice_in_dim.
    """
    axis_index = array._lookup_indices(axis)
    if axis_index is None:
        raise ValueError(f"axis {axis} not found in {array}")

    if length is None:
        if not isinstance(new_axis, Axis):
            raise ValueError("either new_axis must be an Axis or length must be specified")
        length = new_axis.size

    if isinstance(new_axis, str):
        new_axis = Axis(new_axis, length)
    elif new_axis is None:
        new_axis = array.axes[axis_index].resize(length)

    assert isinstance(new_axis, Axis)

    sliced = jax.lax.dynamic_slice_in_dim(array.array, start, length, axis=axis_index)
    new_axes = array.axes[:axis_index] + (new_axis,) + array.axes[axis_index + 1 :]
    # new axes come from splicing the old axis with
    return NamedArray(sliced, new_axes)


def _slice_new(
    array: NamedArray,
    start: Mapping[AxisSelector, Union[int, jnp.ndarray]],
    length: Mapping[AxisSelector, Union[int, Axis]],
) -> NamedArray:
    array_slice_indices = [0] * len(array.axes)
    new_axes = list(array.axes)
    new_lengths = [axis.size for axis in array.axes]

    for axis, s in start.items():
        axis_index = array._lookup_indices(axis_name(axis))
        if axis_index is None:
            raise ValueError(f"axis {axis} not found in {array}")

        array_slice_indices[axis_index] = s
        try:
            length_or_axis = length[axis]
        except KeyError:
            raise ValueError(f"length of axis {axis} not specified")

        if isinstance(length_or_axis, Axis):
            new_axis = length_or_axis
            ax_len = length_or_axis.size
        else:
            ax_len = length_or_axis
            new_axis = array.axes[axis_index].resize(ax_len)

        new_axes[axis_index] = new_axis
        new_lengths[axis_index] = ax_len

        total_length = array.axes[axis_index].size
        if isinstance(s, int) and isinstance(ax_len, int):
            if s + ax_len > total_length:
                raise ValueError(f"slice {s}:{s} + {ax_len} is out of bounds for axis {axis} of length {total_length}")

    sliced_array = jax.lax.dynamic_slice(array.array, array_slice_indices, new_lengths)

    return NamedArray(sliced_array, tuple(new_axes))


def updated_slice(
    array: NamedArray, start: Mapping[AxisSelector, Union[int, jnp.ndarray, NamedArray]], update: NamedArray
) -> NamedArray:
    """
    Updates a slice of an array with another array.

    Args:
        array (NamedArray): The array to update.
        start (Mapping[AxisSelector, Union[int, jnp.ndarray]]): The starting index of each axis to update.
        update (NamedArray): The array to update with.

    Returns:
        NamedArray: The updated array.
    """

    # figure out which axis‐names to map over
    map_axes: list[str] = []
    for axis_sel, s in start.items():
        if isinstance(s, NamedArray):
            for ax in s.axes:
                if ax.name not in map_axes:
                    map_axes.append(ax.name)

    # need to vmap
    if len(map_axes) > 0:
        # scalar version: all starts are ints / tracers
        f = updated_slice
        for axis_name in map_axes:
            # make sure that axis_name is in `array`. otherwise it doesn't make sense to vmap over it
            if array._lookup_indices(axis_name) is None:
                raise ValueError(f"axis {axis_name} not found in original array's axes: {array.shape}")
            f = haliax.vmap(f, axis=axis_name)
        return f(array, start, update)

    array_slice_indices = [0] * len(array.axes)
    for axis, s in start.items():
        axis_index = array._lookup_indices(haliax.axis_name(axis))
        if axis_index is None:
            raise ValueError(f"axis {axis} not found in {array}")
        if isinstance(s, NamedArray):  # this can happen in the vmap case
            if s.ndim != 0:
                raise ValueError(f"NamedArray {s} must be a scalar for axis {axis} in updated_slice")
            s = s.scalar()

        array_slice_indices[axis_index] = s
        total_length = array.axes[axis_index].size
        update_axis = update._lookup_indices(haliax.axis_name(axis))

        # if s is a tracer we can't check the size
        if update_axis is None:
            continue
        if isinstance(s, int) and update.axes[update_axis].size + s > total_length:
            raise ValueError(
                f"update axis {axis} is too large to start at {s}. Array size is {total_length}, update size is"
                f" {update.axes[update_axis].size}"
            )

    # broadcasting here is a bit delicate because the sizes aren't necessarily the same
    # we need to broadcast the update array to the same axis names as the array we're updating, adding them as necessary
    if update.ndim > 0:
        # if there are any axes in update that are not in array, it is an error:
        axes_in_update = haliax.axis.without_axes(update.axes, array.axes)
        if axes_in_update:
            raise ValueError(
                f"Update array with shape {update.shape} has axes {axes_in_update} that are not in the original array"
                f" with shape {array.shape}. This is not allowed in updated_slice."
            )
        broadcasted_axes = []
        for ax in array.axes:
            upd_ax = update._lookup_indices(ax.name)
            broadcasted_axes.append(ax if upd_ax is None else update.axes[upd_ax])
        update = haliax.broadcast_to(update, broadcasted_axes, enforce_no_extra_axes=True)
        upd_arr = update.array
    else:
        # scalar case: just add one axis so it doesn't get too mad
        upd_arr = update.array.reshape((1,))

    updated = jax.lax.dynamic_update_slice(array.array, upd_arr, array_slice_indices)
    return NamedArray(updated, array.axes)


def index(array: NamedArray, slices: Mapping[AxisSelector, NamedIndex]) -> NamedArray:
    """
    Selects elements from an array along an axis via index or another named array.

    This function is typically invoked using `array[...]` syntax. For instance,
    you might use `array[{"batch": slice(0, 10)}]` or `array["batch", 0:10]` to select the first 10 elements
    of the 'batch' axis.

    See Also:
        * [haliax.NamedArray.at][] for a functional equivalent of in-place array modifications.

    Returns:
        NamedArray or jnp.ndarray: A NamedArray is returned if there are any axes remaining after selection,
        otherwise a scalar (0-dimensional) jnp.ndarray is returned if all axes are indexed out.
    """
    # indices where we have array args
    new_axes, ordered_slices = _compute_new_axes_and_slices_for_index(array, slices)
    sliced, ordered_slices = _handle_dynamic_slices(array.array, ordered_slices)
    sliced = sliced[tuple(ordered_slices)]

    return haliax.named(sliced, new_axes)


def _compute_new_axes_and_slices_for_index(
    array, slices
) -> tuple[AxisSpec, list[py_slice | dslice | jnp.ndarray | int | list[int]]]:
    ordered_slices: list = [py_slice(None, None, None)] * len(array.axes)  # type: ignore
    kept_axes = [True] * len(array.axes)
    array_slice_indices = []
    index_axis_names = set()

    for axis, slice_ in slices.items():
        axis_index = array._lookup_indices(axis)
        if axis_index is None:
            raise ValueError(f"axis {axis} not found in {array}")
        if isinstance(slice_, py_slice) or isinstance(slice_, dslice) or is_pallas_dslice(slice_):
            ordered_slices[axis_index] = slice_
            kept_axes[axis_index] = True
        elif isinstance(slice_, int):
            ordered_slices[axis_index] = slice_
            kept_axes[axis_index] = False
        elif isinstance(slice_, NamedArray):
            ordered_slices[axis_index] = slice_
            array_slice_indices.append(axis_index)
            kept_axes[axis_index] = False
            for ax in slice_.axes:
                index_axis_names.add(ax.name)
        elif isinstance(slice_, list):
            # we'll let JAX complain if this is wrong
            ordered_slices[axis_index] = slice_
        elif isinstance(slice_, jnp.ndarray):
            # we allow this if it's a 0-d or 1-d array
            if slice_.ndim == 0:
                ordered_slices[axis_index] = slice_
                kept_axes[axis_index] = False
            elif slice_.ndim == 1:
                target_axis = None
                for i2, ax2 in enumerate(array.axes):
                    if i2 != axis_index and kept_axes[i2] and ax2.size == slice_.shape[0]:
                        target_axis = ax2
                        break
                if target_axis is None:
                    target_axis = axis
                ordered_slices[axis_index] = haliax.named(slice_, axis_name(target_axis))
                kept_axes[axis_index] = False
                array_slice_indices.append(axis_index)
                index_axis_names.add(axis_name(target_axis))
            else:
                raise ValueError(
                    f"Only 0-d or 1-d unnamed arrays can be used for indexing. Got {slice_} for axis {axis}"
                )
        else:
            raise ValueError(f"Only NamedArrays can be used for advanced indexing. Got {slice_} for axis {axis}")

    # If any index array uses axes that are already present in the array and not removed,
    # we need to explicitly advance-index those axes so numpy broadcasting works.
    for i, ax in enumerate(array.axes):
        if kept_axes[i] and ax.name in index_axis_names:
            ordered_slices[i] = haliax.arange(ax)
            array_slice_indices.append(i)
            kept_axes[i] = False

    # advanced indexing
    if len(array_slice_indices) > 0:
        # this requires broadcasting
        broadcasted_arrays, broadcasted_axes = broadcast_arrays_and_return_axes(
            *[ordered_slices[i] for i in array_slice_indices], require_subset=False, ensure_order=True
        )
        # this is tricky. NumPy distinguishes two cases when mixing advanced and basic indexing:
        # https://numpy.org/doc/stable/user/basics.indexing.html#combining-advanced-and-basic-indexing
        # The first is when the advanced indices are all contiguous, and the second is when they are not.
        # (NB that integers count as advanced indices, so this is a bit more complicated than it seems.)
        # When contiguous, the new axes go in the same place as the advanced indices, and the old axes surround them.
        # When not contiguous, the new axes go to the *front* of the array, and the (other) old axes go after them.
        # To tell what case we're in, we check if the advanced indices are contiguous. We can figure out by looking
        # at the "kept_axes": the Falses are the advanced indices.

        # check to make sure we're not accidentally duplicating axes
        for axis_index in range(len(array.axes)):
            if kept_axes[axis_index]:
                if selects_axis(broadcasted_axes, array.axes[axis_index].name):
                    raise ValueError(f"Array Axis {array.axes[axis_index]} is present in slice {slices}")

        for axis_index, selector_array in zip(array_slice_indices, broadcasted_arrays):
            ordered_slices[axis_index] = selector_array.array

        is_advanced_contiguous = True
        first_advanced_index = index_where(lambda x: not x, kept_axes)
        last_advanced_index = first_advanced_index
        true_found = False
        for i in range(first_advanced_index, len(kept_axes)):
            # now find the first True. If any False comes after it, we're not contiguous
            if true_found:
                if not kept_axes[i]:
                    is_advanced_contiguous = False
                    break
            elif kept_axes[i]:
                true_found = True
                last_advanced_index = i - 1

        if not true_found:
            last_advanced_index = len(kept_axes) - 1

        if is_advanced_contiguous:
            # the advanced indices are contiguous, so we can just insert the new axes in the same place
            # as the advanced indices
            new_axes = array.axes[:first_advanced_index] + broadcasted_axes + array.axes[last_advanced_index + 1 :]
        else:
            # the advanced indices are not contiguous, so we need to insert the new axes at the front
            new_axes = broadcasted_axes + tuple(ax for i, ax in enumerate(array.axes) if kept_axes[i])
    else:
        new_axes = tuple(axis for axis, keep in zip(array.axes, kept_axes) if keep)

    new_axes = tuple(axis_name(ax) for ax in new_axes)
    return new_axes, ordered_slices


def _handle_dynamic_slices(array: jnp.ndarray, slices):
    """
    Helper function to handle dynamic slices in the array. These have to be handled with jax.lax.dynamic_slice,
    which is for when the start index is not known at compile time. (Sizes must always be known at compile time.)

    Notes:
        **MUTATES `slices` IN PLACE**

    Returns:
        array.array: the sliced array

    """
    indices_for_dslice = [0] * array.ndim
    lengths_for_dslice = list(array.shape)
    dslice_indices = []
    need_to_slice = False
    for axis_index, slice_ in enumerate(slices):
        if isinstance(slice_, dslice) or is_pallas_dslice(slice_):
            dslice_indices.append(axis_index)
            indices_for_dslice[axis_index] = slice_.start
            lengths_for_dslice[axis_index] = slice_.size
            need_to_slice = True
    if need_to_slice:
        array = jax.lax.dynamic_slice(array, indices_for_dslice, lengths_for_dslice)
        for i in dslice_indices:
            slices[i] = py_slice(None, None, None)
    return array, slices


def split(a: NamedArray, axis: AxisSelector, new_axes: Sequence[Axis]) -> Sequence[NamedArray]:
    """
    Splits an array along an axis into multiple arrays, one for each element of new_axes.

    Args:
        a (NamedArray): the array to split
        axis (AxisSelector): the axis to split along
        new_axes (Sequence[Axis]): the axes to split into. Must have the same total length as the axis being split.
    """
    # check the lengths of the new axes
    index = a._lookup_indices(axis)
    if index is None:
        raise ValueError(f"Axis {axis} not found in {a.axes}")

    total_len = sum(x.size for x in new_axes)
    if isinstance(axis, Axis):
        if total_len != axis.size:
            raise ValueError(
                f"The total length of the new axes {total_len} does not match the length of the axis {axis}"
            )

    # now we can split the array
    offsets = np.cumsum([0] + [x.size for x in new_axes])[1:-1]

    new_arrays = np.split(a.array, indices_or_sections=offsets, axis=index)
    ret_axes = [tuple(ax2 if not selects_axis(axis, ax2) else new_axis for ax2 in a.axes) for new_axis in new_axes]

    return [NamedArray(x, ax) for x, ax in zip(new_arrays, ret_axes)]


def unbind(array: NamedArray, axis: AxisSelector) -> List[NamedArray]:
    """
    Unbind an array along an axis, returning a list of NamedArrays, one for each position on that axis.
    Analogous to torch.unbind or np.rollaxis
    """
    axis_index = array._lookup_indices(axis)
    if axis_index is None:
        raise ValueError(f"axis {axis} not found in {array}")
    new_axes = array.axes[:axis_index] + array.axes[axis_index + 1 :]
    # this implementation maybe triggers an all-gather in pjit so no good
    # arrays = jnp.rollaxis(array.array, axis=axis_index, start=0)
    # instead we just loop over the axes pulling one out at a time
    axis_size = array.axes[axis_index].size
    arrays = [jnp.take(array.array, i, axis=axis_index) for i in range(axis_size)]

    return [haliax.auto_sharded(NamedArray(a, new_axes)) for a in arrays]


def roll(array: NamedArray, shift: Union[int, Tuple[int, ...]], axis: AxisSelection) -> NamedArray:
    """
    Roll an array along an axis or axes. Analogous to np.roll
    """
    axis_indices = array._lookup_indices(axis)
    if axis_indices is None:
        raise ValueError(f"axis {axis} not found in {array}")
    return NamedArray(jnp.roll(array.array, shift, axis_indices), array.axes)


def rename(array: NamedArray, renames: Mapping[AxisSelector, AxisSelector]) -> NamedArray:
    """
    Rename the axes of an array.
    Args:
        array: the array to rename
        renames: a mapping from old axes to new axes. If the value is a string, the axis will be renamed to that string.
    """
    for old, new in renames.items():
        if isinstance(old, Axis) and isinstance(new, Axis) and old.size != new.size:
            raise ValueError(f"Cannot rename axis {old} to {new}: size mismatch")

    def _rename(ax: AxisSelector) -> Axis:
        new_axis = renames.get(ax, None)
        if new_axis is None and isinstance(ax, Axis):
            new_axis_name = renames.get(ax.name, None)
            if isinstance(new_axis_name, str):
                new_axis = Axis(new_axis_name, ax.size)
                return new_axis
            elif isinstance(new_axis_name, Axis):
                if new_axis_name.size != ax.size:
                    raise ValueError(f"Cannot rename axis {ax} to {new_axis_name}: size mismatch")
                return new_axis_name
            else:
                return ax
        elif isinstance(new_axis, Axis):
            return new_axis
        else:
            assert isinstance(new_axis, str)
            ax_size = array.axis_size(ax)
            return Axis(new_axis, ax_size)

    new_axes = tuple(_rename(ax) for ax in array.axes)
    return NamedArray(array.array, new_axes)


@typing.overload
def flatten_axes(axis: Axis, old_axes: Axis, new_axis: AxisSelector) -> Axis:
    pass


@typing.overload
def flatten_axes(axis: AxisSpec, new_axis: AxisSelector) -> Axis:
    pass


@typing.overload
def flatten_axes(axis: AxisSpec, old_axes: AxisSelection, new_axis: AxisSelector) -> AxisSpec:
    pass


@typing.overload
def flatten_axes(array: NamedArray, old_axes: AxisSelection, new_axis: AxisSelector) -> NamedArray:
    pass


def flatten_axes(  # type: ignore
    # array: NamedArray | AxisSpec, old_axes: AxisSelection, new_axis: AxisSelector
    *args,
    **kwargs,
) -> NamedArray | AxisSpec:
    """
    Merge a sequence of axes into a single axis. The new axis must have the same size as the product of the old axes.

    The new axis is always inserted starting at the index of the first old axis in the underlying array.

    This function can be used in two ways:

    * `flatten_axes(array, old_axes, new_axis)`: merge the old axes of the array into a new axis
    * `flatten_axes(axes, old_axes, new_axis)`: merge the old axes into a new axis
    """

    if len(args) + len(kwargs) == 2:
        return _simple_flatten(*args, **kwargs)
    else:
        return _full_flatten(*args, **kwargs)


def _simple_flatten(axis: AxisSpec, new_axis: AxisSelector) -> Axis:
    size = haliax.axis_size(axis)
    if isinstance(new_axis, Axis):
        if new_axis.size != size:
            raise ValueError(f"Cannot merge {axis} into {new_axis}: size mismatch")
        return new_axis

    assert isinstance(new_axis, str)
    return Axis(new_axis, size)


def _full_flatten(
    array: NamedArray | AxisSpec, old_axes: AxisSelection, new_axis: AxisSelector
) -> NamedArray | AxisSpec:
    if isinstance(array, str | Axis | Sequence | Mapping):
        return _flatten_axis_spec(array, old_axes, new_axis)

    old_axes = axis_spec_to_tuple(old_axes)
    old_axes = array.resolve_axis(old_axes)
    total_axis_size = haliax.axis_size(old_axes)

    if isinstance(new_axis, Axis):
        if new_axis.size != total_axis_size:
            raise ValueError(f"Cannot merge {old_axes} into {new_axis}: size mismatch")
    else:
        assert isinstance(new_axis, str)
        new_axis = Axis(new_axis, total_axis_size)

    if len(old_axes) == 0:
        # just unsqueeze the array
        new_array = jnp.expand_dims(array.array, axis=0)
        return NamedArray(new_array, (new_axis,) + array.axes)

    # ensure that the old_axes are contiguous
    # we basically ensure that the old_axes occur after the index of the first old_axis
    intermediate_axes: List[Axis] = []
    new_axes: List[Axis] = []
    index_of_first_old_axis = None
    for i, ax in enumerate(array.axes):
        if ax in old_axes:
            if index_of_first_old_axis is None:
                index_of_first_old_axis = i
                intermediate_axes.extend(old_axes)
                new_axes.append(new_axis)
            else:
                continue
        else:
            intermediate_axes.append(ax)
            new_axes.append(ax)

    array = array.rearrange(intermediate_axes)
    raw_array = array.array.reshape([ax.size for ax in new_axes])
    return NamedArray(raw_array, tuple(new_axes))


def _flatten_axis_spec(axes: AxisSpec, old_axes: AxisSelection, new_axis: AxisSelector) -> AxisSpec:
    axes = axis_spec_to_tuple(axes)
    old_axes = axis_spec_to_tuple(old_axes)
    old_axes = haliax.axis.resolve_axis(axes, old_axes)
    total_axis_size = haliax.axis_size(old_axes)

    if isinstance(new_axis, Axis):
        if new_axis.size != total_axis_size:
            raise ValueError(f"Cannot merge {old_axes} into {new_axis}: size mismatch")
    else:
        assert isinstance(new_axis, str)
        new_axis = Axis(new_axis, total_axis_size)

    if len(old_axes) == 0:  # type: ignore
        return (new_axis,) + axes

    # ensure that the old_axes are contiguous
    # we basically ensure that the old_axes occur after the index of the first old_axis
    intermediate_axes: List[Axis] = []
    new_axes: List[Axis] = []
    index_of_first_old_axis = None
    for i, ax in enumerate(axes):
        if ax in old_axes:  # type: ignore
            if index_of_first_old_axis is None:
                index_of_first_old_axis = i
                intermediate_axes.extend(old_axes)  # type: ignore
                new_axes.append(new_axis)
            else:
                continue
        else:
            intermediate_axes.append(ax)
            new_axes.append(ax)

    return tuple(new_axes)


def unflatten_axis(array: NamedArray, axis: AxisSelector, new_axes: AxisSpec) -> NamedArray:
    """
    Split an axis into a sequence of axes. The old axis must have the same size as the product of the new axes.
    """
    old_index = array._lookup_indices(axis)
    if old_index is None:
        raise ValueError(f"Axis {axis} not found in {array}")

    axis_size = array.axes[old_index].size

    new_axes = axis_spec_to_tuple(new_axes)

    if len(new_axes) == 0:
        if axis_size == 1:
            # just remove the old axis, akin to squeeze
            new_array = jnp.squeeze(array.array, axis=old_index)
            resolved_new_axes = array.axes[:old_index] + array.axes[old_index + 1 :]
            return NamedArray(new_array, resolved_new_axes)
        else:
            raise ValueError("Must specify at least one axis to split")

    if axis_size != prod(ax.size for ax in new_axes):
        raise ValueError(
            f"Cannot split {axis} into {new_axes}: size mismatch ({axis_size} != {prod(ax.size for ax in new_axes)})"
        )

    resolved_new_axes = array.axes[:old_index] + tuple(new_axes) + array.axes[old_index + 1 :]
    new_array = jnp.reshape(array.array, [ax.size for ax in resolved_new_axes])
    return NamedArray(new_array, resolved_new_axes)


def ravel(array: NamedArray, new_axis_name: AxisSelector) -> NamedArray:
    """
    Returns a flattened view of the array, with all axes merged into one
    """
    flattened = flatten_axes(array, array.axes, new_axis_name)
    return flattened


def flatten(array: NamedArray, new_axis_name: AxisSelector) -> NamedArray:
    """
    Returns a flattened view of the array, with all axes merged into one. Aliax for [haliax.ravel][]
    """
    return ravel(array, new_axis_name)


def named(a, axis: AxisSelection) -> NamedArray:
    """Creates a NamedArray from a numpy array and a list of axes."""
    a = jnp.asarray(a)
    axes = check_shape(a.shape, axis)
    return NamedArray(a, axes)


# Broadcasting Support
def _broadcast_order(a: NamedArray, b: NamedArray, require_subset: bool = True) -> Tuple[Axis, ...]:
    """
    Returns an ordering of axes for broadcasting a and b.

    If require_subset is True, then one of the array's axes must be a subset of the other's. This requirement is
    a bit stricter than a straightforward generalization of numpy's broadcasting rules, but I've been bitten by
    numpy's rules too many times.
    """
    broadcasted = _broadcast_axes(a.axes, b.axes, require_subset)
    if broadcasted is None:
        # TODO: decide under which conditions we want to allow broadcasting both arrays
        # maybe just add a context manager to allow it?
        raise ValueError(
            f"Cannot broadcast {a} and {b}: no subset relationship. "
            "If you want to broadcast anyway, use the broadcast_axis function to explicitly add axes"
        )
    return broadcasted


def _broadcast_axes(
    a_axes: Tuple[Axis, ...], b_axes: Tuple[Axis, ...], require_subset: bool = True
) -> Optional[Tuple[Axis, ...]]:
    if a_axes == b_axes:
        return a_axes
    if len(a_axes) == 0:
        return b_axes
    if len(b_axes) == 0:
        return a_axes

    if require_subset:
        # check if one is a subset of the other
        if set(b_axes).issubset(set(a_axes)):
            return a_axes
        elif set(a_axes).issubset(set(b_axes)):
            return b_axes
        else:
            return None

    a_size = prod(ax.size for ax in a_axes)
    b_size = prod(ax.size for ax in b_axes)
    if a_size < b_size:
        a_axes, b_axes = b_axes, a_axes

    # we want to order the axes in such a way that we minimize movement, or at least allow
    # large blocks to be memcpy'd when possible.
    # In particular, we'd like to avoid the case of reordering [Y, Z] + [X, Y, Z] -> [Y, Z, X] or other major reshuffles

    # here's what we do: we try to preserve the order of axes in the bigger array, and then stick the axes from the
    # other array on the front (because everything is row major)
    # this ensures we only have to move one array around

    return tuple(x for x in b_axes if x not in a_axes) + a_axes


def broadcast_to(
    a: NamedOrNumeric, axes: AxisSpec, ensure_order: bool = True, enforce_no_extra_axes: bool = True
) -> NamedArray:
    """
    Broadcasts a so that it has the given axes.
     If ensure_order is True (default), then the returned array will have the same axes in the same order as the given
     axes. Otherwise, the axes may not be moved if they are already in the array. The axes may not be contiguous however

    If enforce_no_extra_axes is True and the array has axes that are not in axes, then a ValueError is raised.
    """
    axes = axis_spec_to_tuple(axes)

    if not isinstance(a, NamedArray):
        a = named(jnp.asarray(a), ())

    assert isinstance(a, NamedArray)  # mypy gets confused

    if a.axes == axes:
        return a

    to_add = tuple(ax for ax in axes if ax not in a.axes)

    all_axes = to_add + a.axes

    if enforce_no_extra_axes and len(all_axes) != len(axes):
        raise ValueError(f"Cannot broadcast {a} to {axes}: extra axes present")

    extra_axes = tuple(ax for ax in a.axes if ax not in axes)

    # broadcast whatever we need to the front and reorder
    a_array = jnp.broadcast_to(a.array, [ax.size for ax in all_axes])
    a = NamedArray(a_array, all_axes)

    # if the new axes are already in the right order, then we're done
    if ensure_order and not _is_subsequence(axes, all_axes):
        a = a.rearrange(axes + extra_axes)

    return typing.cast(NamedArray, a)


def _is_subsequence(needle, haystack):
    needle_i = 0
    haystack_j = 0
    while needle_i < len(needle) and haystack_j < len(haystack):
        if needle[needle_i] == haystack[haystack_j]:
            needle_i += 1
        haystack_j += 1

    if needle_i < len(needle):
        return False
    return True


@overload
def broadcast_arrays(
    *arrays: NamedArray, require_subset: bool = True, ensure_order: bool = True
) -> Tuple[NamedArray, ...]:
    ...


@overload
def broadcast_arrays(
    *arrays: Optional[NamedOrNumeric], require_subset: bool = True, ensure_order: bool = True
) -> Tuple[Optional[NamedOrNumeric], ...]:
    ...


def broadcast_arrays(
    *arrays: Optional[NamedOrNumeric],
    require_subset: bool = True,
    ensure_order: bool = True,
) -> Tuple[Optional[NamedOrNumeric], ...]:
    """
    Broadcasts a sequence of arrays to a common set of axes.
    Args:
        *arrays: Arrays, Scalars, or None. If None, then None is returned. Scalars and None are supported for convenience.
        require_subset: If true, then one of the arrays must be a subset of the others. This is a bit stricter than numpy's broadcasting
            rules, but I've been bitten by numpy's rules too many times. False is looser than numpy's rules, and allows
            broadcasting any pair of arrays (so long as the axes don't overtly conflict with different sizes for the same
            name.)
        ensure_order: If true, then the returned arrays will be reordered to all have the same axes in the same order.

    Returns:
        The arrays, broadcast to a common set of axes, reordered if necessary.

    """
    return broadcast_arrays_and_return_axes(*arrays, require_subset=require_subset, ensure_order=ensure_order)[0]


@overload
def broadcast_arrays_and_return_axes(
    *arrays: NamedArray, require_subset: bool = True, ensure_order: bool = True
) -> Tuple[Tuple[NamedArray, ...], Tuple[Axis, ...]]:
    ...


@overload
def broadcast_arrays_and_return_axes(
    *arrays: NamedOrNumeric, require_subset: bool = True, ensure_order: bool = True
) -> Tuple[Tuple[NamedOrNumeric, ...], Tuple[Axis, ...]]:
    ...


@overload
def broadcast_arrays_and_return_axes(
    *arrays: Optional[NamedOrNumeric], require_subset: bool = True, ensure_order: bool = True
) -> Tuple[Tuple[Optional[NamedOrNumeric], ...], Tuple[Axis, ...]]:
    ...


def broadcast_arrays_and_return_axes(
    *arrays: Optional[NamedOrNumeric],
    require_subset: bool = True,
    ensure_order: bool = True,
) -> Tuple[Tuple[Optional[NamedOrNumeric], ...], Tuple[Axis, ...]]:
    """
    Broadcasts a sequence of arrays to a common set of axes.

    Args:
        arrays: NamedArray
            The arrays to broadcast
        require_subset: bool
            If True, then one of the arrays must be a subset of the other. This is a bit stricter than numpy's broadcasting
            rules, but I've been bitten by numpy's rules too many times. False is looser than numpy's rules, and allows
            broadcasting any pair of arrays (so long as the axes don't overtly conflict with different sizes for the same
            name.)
        ensure_order: bool
            If True, then the returned arrays will have the same axes in the same order as the given axes. Otherwise, the
            axes may not be moved.
    """
    if len(arrays) == 0:
        return ((), ())

    # sort the arrays by size, so that we use the biggest ones to broadcast the others
    # need to hold on to the order so we can return the arrays in the same order
    actual_arrays = [x for x in arrays if isinstance(x, NamedArray)]
    size_order = sorted(range(len(actual_arrays)), key=lambda i: actual_arrays[i].size, reverse=True)
    all_axes = [actual_arrays[i].axes for i in size_order]
    full_axes = ft.reduce(lambda a, b: _broadcast_axes(a, b, require_subset) if a is not None else None, all_axes)  # type: ignore
    if full_axes is None:
        raise ValueError(f"Cannot broadcast arrays {arrays}: no subset relationship")

    arrays = tuple(
        broadcast_to(a, full_axes, ensure_order=ensure_order) if isinstance(a, NamedArray) else a for a in arrays
    )

    return arrays, full_axes


# TODO: convert to AxisSelection?
def broadcast_axis(a: NamedArray, axis: AxisSpec) -> NamedArray:
    """
    Broadcasts `a`, ensuring that it has all the axes in `axis`.
     `broadcast_axis` is an alias for `broadcast_to(a, axis, enforce_no_extra_axes=False, ensure_order=True)`

     You typically use this function when you want to broadcast an array to a common set of axes.
    """
    if isinstance(axis, Axis) and axis in a.axes:
        return a

    return broadcast_to(a, axis, enforce_no_extra_axes=False, ensure_order=True)


def check_shape(jnp_shape: Sequence[int], hax_axes: AxisSelection) -> Tuple[Axis, ...]:
    """Check that the shape of a jax array matches the axes of a NamedArray"""
    axes = axis_spec_to_tuple(hax_axes)
    if len(jnp_shape) != len(axes):
        raise ValueError(f"Shape mismatch: jnp_shape={jnp_shape} hax_axes={hax_axes}")
    result_axes: List[Axis] = []
    for i in range(len(axes)):
        ax = axes[i]
        if isinstance(ax, Axis):
            if ax.size != jnp_shape[i]:
                raise ValueError(f"Shape mismatch: jnp_shape={jnp_shape} hax_axes={hax_axes}")
            result_axes.append(ax)  # type: ignore
        elif isinstance(ax, str):
            result_axes.append(Axis(ax, jnp_shape[i]))
        else:
            raise ValueError(f"Invalid axis spec: {ax}")

    return tuple(result_axes)


def flatten_all_axes_but(
    a: NamedArray, axis_name: str, axis: AxisSelection, reorder_to_front: bool = False
) -> tuple[NamedArray, Callable[[NamedArray], NamedArray]]:
    """
    Flattens all axes of `a` except for `axes`.
    The flattened axes are merged into a single axis with the name `axis_name`.

    Also returns a function to restore the original axes. This function takes a NamedArray with at least the flattened axes
    and returns a NamedArray with an order that is broadly consistent with the original order of the axes.

    On TPU, this operation should be free as long as this doesn't impact the last two dims.

    Usually you can just use vmap, but sometimes you actually want there to be exactly 1 batch axis,
    or it's a pain to do a bunch of vmaps

    """

    result = a.flatten_axes(axis, axis_name)

    if reorder_to_front:
        result = result.rearrange((axis_name, ...))

    old_axes = a.axes
    axis = a.resolve_axis(axis)

    del a

    def unflatten(new_a: NamedArray) -> NamedArray:
        # we want to restore the array to an order that is as consistent as possible with the original order
        new_a = new_a.unflatten_axis(axis_name, axis)
        if new_a.axes == old_axes:
            return new_a

        axes_from_first_array_present_in_new = haliax.axis.replace_missing_with_ellipsis(
            haliax.axis_name(old_axes), new_a.axes
        )
        out_axes = haliax.axis.rearrange_for_partial_order(axes_from_first_array_present_in_new, new_a.axes)
        return new_a.rearrange(out_axes)

    return result, unflatten


class _NamedIndexUpdateHelper:
    def __init__(self, array: NamedArray):
        self.array = array

    def __getitem__(self, slices: SliceSpec) -> "_NamedIndexUpdateRef":
        return _NamedIndexUpdateRef(self.array, _convert_index_expr_to_dict(slices))


class _NamedIndexUpdateRef:
    def __init__(self, array: NamedArray, slices: SliceSpec):
        self._array = array
        self._slices = slices

    def get(
        self,
        *,
        indices_are_sorted: bool = False,
        unique_indices: bool = False,
        mode: Optional[GatherScatterModeStr] = None,
        fill_value: Optional[Scalar] = None,
    ) -> NamedArray:
        slices, sliced_axes = _raw_indices_for_at(self._array, self._slices)
        new_array = self._array.array.at[tuple(slices)].get(
            indices_are_sorted=indices_are_sorted, unique_indices=unique_indices, mode=mode, fill_value=fill_value
        )
        return NamedArray(new_array, sliced_axes)

    def set(
        self,
        update: NamedOrNumeric,
        *,
        indices_are_sorted: bool = False,
        unique_indices: bool = False,
        mode: Optional[GatherScatterModeStr] = None,
    ) -> NamedArray:
        slices, sliced_axes = _raw_indices_for_at(self._array, self._slices)
        update = haliax.broadcast_to(update, sliced_axes, enforce_no_extra_axes=True)
        new_array = self._array.array.at[tuple(slices)].set(
            update.array, indices_are_sorted=indices_are_sorted, unique_indices=unique_indices, mode=mode
        )
        return NamedArray(new_array, self._array.axes)

    def add(
        self,
        update: NamedOrNumeric,
        *,
        indices_are_sorted: bool = False,
        unique_indices: bool = False,
        mode: Optional[GatherScatterModeStr] = None,
    ) -> NamedArray:
        slices, sliced_axes = _raw_indices_for_at(self._array, self._slices)
        update = haliax.broadcast_to(update, sliced_axes, enforce_no_extra_axes=True)
        new_array = self._array.array.at[tuple(slices)].add(
            update.array, indices_are_sorted=indices_are_sorted, unique_indices=unique_indices, mode=mode
        )
        return NamedArray(new_array, self._array.axes)

    def mul(
        self,
        update: NamedOrNumeric,
        *,
        indices_are_sorted: bool = False,
        unique_indices: bool = False,
        mode: Optional[GatherScatterModeStr] = None,
    ) -> NamedArray:
        slices, sliced_axes = _raw_indices_for_at(self._array, self._slices)

        update = haliax.broadcast_to(update, sliced_axes, enforce_no_extra_axes=True)
        new_array = self._array.array.at[tuple(slices)].mul(
            update.array, indices_are_sorted=indices_are_sorted, unique_indices=unique_indices, mode=mode
        )
        return NamedArray(new_array, self._array.axes)

    def multiply(
        self,
        update: NamedOrNumeric,
        *,
        indices_are_sorted: bool = False,
        unique_indices: bool = False,
        mode: Optional[GatherScatterModeStr] = None,
    ) -> NamedArray:
        slices, sliced_axes = _raw_indices_for_at(self._array, self._slices)
        update = haliax.broadcast_to(update, sliced_axes, enforce_no_extra_axes=True)
        new_array = self._array.array.at[tuple(slices)].multiply(
            update.array, indices_are_sorted=indices_are_sorted, unique_indices=unique_indices, mode=mode
        )
        return NamedArray(new_array, self._array.axes)

    def divide(
        self,
        update: NamedOrNumeric,
        *,
        indices_are_sorted: bool = False,
        unique_indices: bool = False,
        mode: Optional[GatherScatterModeStr] = None,
    ) -> NamedArray:
        slices, sliced_axes = _raw_indices_for_at(self._array, self._slices)
        update = haliax.broadcast_to(update, sliced_axes, enforce_no_extra_axes=True)
        new_array = self._array.array.at[tuple(slices)].divide(
            update.array, indices_are_sorted=indices_are_sorted, unique_indices=unique_indices, mode=mode
        )
        return NamedArray(new_array, self._array.axes)

    def max(
        self,
        update: NamedOrNumeric,
        *,
        indices_are_sorted: bool = False,
        unique_indices: bool = False,
        mode: Optional[GatherScatterModeStr] = None,
    ) -> NamedArray:
        slices, sliced_axes = _raw_indices_for_at(self._array, self._slices)
        update = haliax.broadcast_to(update, sliced_axes, enforce_no_extra_axes=True)
        new_array = self._array.array.at[tuple(slices)].max(
            update.array, indices_are_sorted=indices_are_sorted, unique_indices=unique_indices, mode=mode
        )
        return NamedArray(new_array, self._array.axes)

    def min(
        self,
        update: NamedOrNumeric,
        *,
        indices_are_sorted: bool = False,
        unique_indices: bool = False,
        mode: Optional[GatherScatterModeStr] = None,
    ) -> NamedArray:
        slices, sliced_axes = _raw_indices_for_at(self._array, self._slices)
        update = haliax.broadcast_to(update, sliced_axes, enforce_no_extra_axes=True)
        new_array = self._array.array.at[tuple(slices)].min(
            update.array, indices_are_sorted=indices_are_sorted, unique_indices=unique_indices, mode=mode
        )
        return NamedArray(new_array, self._array.axes)

    def power(
        self,
        update: NamedOrNumeric,
        *,
        indices_are_sorted: bool = False,
        unique_indices: bool = False,
        mode: Optional[GatherScatterModeStr] = None,
    ) -> NamedArray:
        slices, sliced_axes = _raw_indices_for_at(self._array, self._slices)
        update = haliax.broadcast_to(update, sliced_axes, enforce_no_extra_axes=True)
        new_array = self._array.array.at[tuple(slices)].power(
            update.array, indices_are_sorted=indices_are_sorted, unique_indices=unique_indices, mode=mode
        )
        return NamedArray(new_array, self._array.axes)

    def apply(
        self,
        func,
        *,
        indices_are_sorted: bool = False,
        unique_indices: bool = False,
        mode: Optional[GatherScatterModeStr] = None,
    ) -> NamedArray:
        # It's not really documented, but func can be any callable that takes a scalar array and returns a scalar array
        slices, sliced_axes = _raw_indices_for_at(self._array, self._slices)
        new_array = self._array.array.at[tuple(slices)].apply(
            func, indices_are_sorted=indices_are_sorted, unique_indices=unique_indices, mode=mode
        )
        return NamedArray(new_array, self._array.axes)


def _raw_indices_for_at(array, indexes):
    sliced_axes, ordered_slices = _compute_new_axes_and_slices_for_index(array, indexes)
    del sliced_axes
    # this isn't the fastest (it does the _compute_new_axes_and_slices_for_index twice)
    # but it's easy
    _sliced = index(array, indexes)
    # we have to handle dslices differently than for normal indexing, because we can't use
    # extra dynamic_slices...
    # we'd like to just replace these with iota, but we have account for broadcasting semantics
    # for the other arrays
    dslice_sizes = tuple(x.size for x in ordered_slices if isinstance(x, dslice) or is_pallas_dslice(x))  # type: ignore
    current_array_slice_shape = next((x.shape for x in ordered_slices if is_jax_array_like(x)), None)  # type: ignore
    dims_to_expand = list(range(len(dslice_sizes)))
    if current_array_slice_shape is not None:
        iota_shape = dslice_sizes + current_array_slice_shape
    else:
        iota_shape = dslice_sizes

    def iota_for_dslice(dslice, cur_dynamic_slice):
        return jax.lax.broadcasted_iota(int, iota_shape, cur_dynamic_slice) + dslice.start

    if len(dslice_sizes) > 0:
        cur_dynamic_slice = 0
        for i in range(len(ordered_slices)):
            if isinstance(ordered_slices[i], dslice) or is_pallas_dslice(ordered_slices[i]):
                ordered_slices[i] = iota_for_dslice(ordered_slices[i], cur_dynamic_slice)
                cur_dynamic_slice += 1
            elif is_jax_array_like(ordered_slices[i]):
                # prepend array slices with one 1 for each dynamic slice
                ordered_slices[i] = jnp.expand_dims(ordered_slices[i], axis=dims_to_expand)

        assert cur_dynamic_slice == len(dslice_sizes)

    # ok the ordered slices are now correct
    return ordered_slices, _sliced.axes


def _convert_index_expr_to_dict(idx) -> dict[AxisSelector, NamedIndex]:
    if isinstance(idx, tuple):
        if len(idx) == 1:
            idx = idx[0]
        else:
            if len(idx) % 2 != 0:
                raise ValueError(
                    "Must provide an even number of arguments to __getitem__ when using the shorthand syntax."
                )
            idx = {idx[i]: idx[i + 1] for i in range(0, len(idx), 2)}
    elif isinstance(idx, dict):
        pass
    else:
        raise ValueError(f"Invalid index type {type(idx)}")
    return idx


__all__ = [
    "NamedArray",
    "named",
    "slice",
    "updated_slice",
    "index",
    "take",
    "split",
    "flatten_axes",
    "unflatten_axis",
    "ravel",
    "flatten",
    "unbind",
    "roll",
    "_broadcast_order",
    "broadcast_to",
    "broadcast_axis",
    "broadcast_arrays",
    "enable_shape_checks",
    "are_shape_checks_enabled",
    "check_shape",
    "flatten_all_axes_but",
]<|MERGE_RESOLUTION|>--- conflicted
+++ resolved
@@ -348,13 +348,8 @@
         return haliax.slice(self, *args, **kwargs)
 
     def updated_slice(
-<<<<<<< HEAD
-        self, start: Mapping[AxisSelector, int], update: "NamedArray"
+        self, start: Mapping[AxisSelector, Union[int, "NamedArray"]], update: "NamedArray"
     ) -> "NamedArray":  # pragma: no cover
-=======
-        self, start: Mapping[AxisSelector, Union[int, "NamedArray"]], update: "NamedArray"
-    ) -> "NamedArray":
->>>>>>> 58005be8
         return haliax.updated_slice(self, start=start, update=update)
 
     def take(self, axis: AxisSelector, index: Union[int, "NamedArray"]) -> "NamedArray":  # pragma: no cover
@@ -956,7 +951,7 @@
     # we need to broadcast the update array to the same axis names as the array we're updating, adding them as necessary
     if update.ndim > 0:
         # if there are any axes in update that are not in array, it is an error:
-        axes_in_update = haliax.axis.without_axes(update.axes, array.axes)
+        axes_in_update = haliax.axis.without_axes(update.axes, array.axes, allow_mismatched_sizes=True)
         if axes_in_update:
             raise ValueError(
                 f"Update array with shape {update.shape} has axes {axes_in_update} that are not in the original array"
