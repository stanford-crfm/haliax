--- conflicted
+++ resolved
@@ -29,15 +29,9 @@
     unflatten_axis,
 )
 from .hof import fold, scan, vmap
-<<<<<<< HEAD
-from .ops import clip, isclose, trace, tril, triu, where
-from .partitioning import auto_sharded, axis_mapping, shard_with_axis_mapping
-from .types import Axis, AxisSpec
-=======
 from .ops import clip, isclose, pad_left, trace, tril, triu, where
 from .partitioning import auto_sharded, axis_mapping, named_jit, shard_with_axis_mapping
 from .types import Axis, AxisSelection, AxisSelector, AxisSpec
->>>>>>> 19a39b7b
 from .wrap import wrap_axiswise_call, wrap_elemwise_binary, wrap_elemwise_unary, wrap_reduction_call
 
 
@@ -414,14 +408,10 @@
     "true_divide",
     "auto_sharded",
     "axis_mapping",
-<<<<<<< HEAD
-    "shard_with_axis_mappingshape_checks",
-=======
     "named_jit",
     "shard_with_axis_mapping",
     "named_jit",
     "enable_shape_checks",
->>>>>>> 19a39b7b
     "are_shape_checks_enabled",
     "isclose",
     "pad_left",
