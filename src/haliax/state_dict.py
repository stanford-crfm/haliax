--- conflicted
+++ resolved
@@ -1,13 +1,9 @@
-<<<<<<< HEAD
-from typing import TypeVar
-=======
 # Copyright 2025 The Levanter Authors
 #
 # SPDX-License-Identifier: Apache-2.0
 
 
 from typing import Optional, TypeVar
->>>>>>> f302d29f
 
 import equinox
 
